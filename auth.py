--- conflicted
+++ resolved
@@ -3,7 +3,7 @@
 import re
 import urllib
 from flask import request, make_response, jsonify, redirect, render_template
-from utils import type_check, object_check, timems, times, db_get, db_set, db_del, db_del_many, db_scan, db_describe
+from utils import type_check, object_check, timems, times, db_get, db_set, db_del, db_del_many, db_scan, db_describe, db_get_many
 import datetime
 from functools import wraps
 from config import config
@@ -479,7 +479,8 @@
         # After hitting 1k users, it'd be wise to add pagination.
         users = db_scan ('users')
         userdata = []
-        fields = ['username', 'email', 'birth_year', 'country', 'gender', 'created', 'last_login', 'verification_pending', 'is_teacher']
+        fields = ['username', 'email', 'birth_year', 'country', 'gender', 'created', 'last_login', 'verification_pending', 'is_teacher', 'program_count']
+
         for user in users:
             data = {}
             for field in fields:
@@ -500,7 +501,6 @@
             user ['index'] = counter
             counter = counter + 1
 
-<<<<<<< HEAD
         return render_template ('admin.html', users=userdata, program_count=db_describe ('programs') ['Table'] ['ItemCount'], user_count=db_describe ('users') ['Table'] ['ItemCount'])
 
 # Helper method to initialize program count for existing users
@@ -513,7 +513,4 @@
            print ('Updating program count for user', user ['username'], len (programs))
            db_set ('users', {'username': user ['username'], 'program_count': len (programs)})
 
-# initialize_program_count ()
-=======
-        return render_template ('admin.html', users=userdata, program_count=db_describe ('programs') ['Table'] ['ItemCount'], user_count=db_describe ('users') ['Table'] ['ItemCount'])
->>>>>>> 280a48ab
+# initialize_program_count ()