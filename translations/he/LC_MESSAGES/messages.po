--- conflicted
+++ resolved
@@ -7,22 +7,16 @@
 msgstr ""
 "Project-Id-Version: PROJECT VERSION\n"
 "Report-Msgid-Bugs-To: EMAIL@ADDRESS\n"
-<<<<<<< HEAD
-"POT-Creation-Date: 2022-08-09 10:12+0200\n"
-"PO-Revision-Date: 2022-08-09 15:06+0000\n"
-=======
 "POT-Creation-Date: 2022-08-10 09:32+0200\n"
 "PO-Revision-Date: 2022-07-23 18:09+0000\n"
->>>>>>> 1534bae0
 "Last-Translator: Anonymous <noreply@weblate.org>\n"
+"Language: he\n"
 "Language-Team: none\n"
-"Language: he\n"
+"Plural-Forms: nplurals=4; plural=(n == 1) ? 0 : ((n == 2) ? 1 : ((n > 10 "
+"&& n % 10 == 0) ? 2 : 3));\n"
 "MIME-Version: 1.0\n"
 "Content-Type: text/plain; charset=utf-8\n"
 "Content-Transfer-Encoding: 8bit\n"
-"Plural-Forms: nplurals=4; plural=(n == 1) ? 0 : ((n == 2) ? 1 : ((n > 10 && "
-"n % 10 == 0) ? 2 : 3));\n"
-"X-Generator: Weblate 4.14-dev\n"
 "Generated-By: Babel 2.10.1\n"
 
 #: app.py:418
@@ -1359,9 +1353,8 @@
 msgstr "View"
 
 #: templates/for-teachers.html:24
-#, fuzzy
 msgid "duplicate"
-msgstr "Duplicate"
+msgstr ""
 
 #: templates/for-teachers.html:35
 #, fuzzy
@@ -2784,4 +2777,4 @@
 #~ msgstr "print Hello world!"
 
 #~ msgid "current_password"
-#~ msgstr "Current password"+#~ msgstr "Current password"
