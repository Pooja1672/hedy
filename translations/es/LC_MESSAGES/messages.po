--- conflicted
+++ resolved
@@ -3,16 +3,9 @@
 msgstr ""
 "Project-Id-Version: PACKAGE VERSION\n"
 "Report-Msgid-Bugs-To: \n"
-<<<<<<< HEAD
-"POT-Creation-Date: 2022-07-22 13:05+0200\n"
-"PO-Revision-Date: 2022-08-04 06:21+0000\n"
-"Last-Translator: Yasmany Zapata Perez <rexodor@gmail.com>\n"
-"Language-Team: es <LL@li.org>\n"
-=======
 "POT-Creation-Date: 2022-07-30 22:52+0300\n"
 "PO-Revision-Date: 2022-07-23 18:09+0000\n"
 "Last-Translator: Anonymous <noreply@weblate.org>\n"
->>>>>>> 4a9c7936
 "Language: es\n"
 "Language-Team: es <LL@li.org>\n"
 "Plural-Forms: nplurals=2; plural=n != 1\n"
@@ -50,12 +43,8 @@
 msgid "unauthorized"
 msgstr "Usted tiene acceso a esta página"
 
-<<<<<<< HEAD
 #: app.py:761 app.py:1116
-=======
 #: app.py:761 app.py:1120
-#, fuzzy
->>>>>>> 4a9c7936
 msgid "title_for-teacher"
 msgstr "Hedy - Para profesores"
 
@@ -72,14 +61,8 @@
 msgid "level_not_class"
 msgstr "Usted está en una clase donde este nivel aún no está disponible"
 
-<<<<<<< HEAD
 #: app.py:933 website/teacher.py:421 website/teacher.py:439
-#: website/teacher.py:483 website/teacher.py:526
-=======
-#: app.py:933 website/teacher.py:427 website/teacher.py:445
-#: website/teacher.py:489 website/teacher.py:534
-#, fuzzy
->>>>>>> 4a9c7936
+#, fuzzy
 msgid "no_such_adventure"
 msgstr "¡Esta aventura no existe!"
 
@@ -150,12 +133,8 @@
 msgid "tutorial_start_title"
 msgstr "Bienvenido a Hedy!"
 
-<<<<<<< HEAD
 #: app.py:1273
-=======
-#: app.py:1277
-#, fuzzy
->>>>>>> 4a9c7936
+#, fuzzy
 msgid "tutorial_start_message"
 msgstr "En este tutorial explicaremos paso a paso todas las funciones de Hedy."
 
