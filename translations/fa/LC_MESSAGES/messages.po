--- conflicted
+++ resolved
@@ -3,13 +3,8 @@
 msgstr ""
 "Project-Id-Version: PACKAGE VERSION\n"
 "Report-Msgid-Bugs-To: \n"
-<<<<<<< HEAD
-"POT-Creation-Date: 2022-08-10 09:32+0200\n"
-"PO-Revision-Date: 2022-08-18 09:00+0000\n"
-=======
 "POT-Creation-Date: 2022-08-17 15:16+0200\n"
 "PO-Revision-Date: 2022-08-10 08:50+0000\n"
->>>>>>> ba76fd04
 "Last-Translator: Anonymous <noreply@weblate.org>\n"
 "Language: fa\n"
 "Language-Team: fa <LL@li.org>\n"
@@ -2720,14 +2715,12 @@
 #~ msgid "current_password"
 #~ msgstr "Current password"
 
-<<<<<<< HEAD
 #: content/error-messages.txt:9
 #, fuzzy
 msgid "Access Before Assign"
 msgstr ""
 "You tried to use the variable {name} on line {access_line_number}, but you "
 "set it on line {definition_line_number}. Set a variable before using it."
-=======
 #~ msgid "tutorial_start_title"
 #~ msgstr "Welcome to Hedy!"
 
@@ -2857,5 +2850,4 @@
 #~ msgstr "Customize adventure"
 
 #~ msgid "teacher_tutorial_end_message"
-#~ msgstr "You have received an invitation to join class"
->>>>>>> ba76fd04
+#~ msgstr "You have received an invitation to join class"