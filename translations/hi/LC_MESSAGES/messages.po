--- conflicted
+++ resolved
@@ -2,13 +2,8 @@
 msgstr ""
 "Project-Id-Version: PACKAGE VERSION\n"
 "Report-Msgid-Bugs-To: \n"
-<<<<<<< HEAD
 "POT-Creation-Date: 2023-03-18 14:54+0100\n"
 "PO-Revision-Date: 2023-03-19 16:49+0000\n"
-=======
-"POT-Creation-Date: 2023-03-21 18:47-0400\n"
-"PO-Revision-Date: 2023-03-12 03:54+0000\n"
->>>>>>> 008e5e2f
 "Last-Translator: Anonymous <noreply@weblate.org>\n"
 "Language-Team: hi <LL@li.org>\n"
 "Language: hi\n"
@@ -19,7 +14,6 @@
 "X-Generator: Weblate 4.16.2-dev\n"
 "Generated-By: Babel 2.11.0\n"
 
-<<<<<<< HEAD
 msgid "Access Before Assign"
 msgstr ""
 "You tried to use the variable {name} on line {access_line_number}, but you "
@@ -91,53 +85,11 @@
 msgstr ""
 "It looks like you forgot to use a command with the text you put in line "
 "{line_number}"
-=======
-#, fuzzy
-msgid "program_contains_error"
-msgstr "This program contains an error, are you sure you want to share it?"
-
-#, fuzzy
-msgid "title_achievements"
-msgstr "Hedy - My achievements"
-
-msgid "not_teacher"
-msgstr "लगता है आप शिक्षक नहीं हैं!"
-
-msgid "not_enrolled"
-msgstr "ऐसा लगता है कि आप इस कक्षा में नहीं हैं!"
-
-#, fuzzy
-msgid "title_programs"
-msgstr "Hedy - My programs"
-
-#, fuzzy
-msgid "unauthorized"
-msgstr "You don't have access rights for this page"
-
-#, fuzzy
-msgid "title_for-teacher"
-msgstr "Hedy - For teachers"
-
-msgid "no_such_level"
-msgstr "ऐसा कोई हेडी स्तर नहीं!"
-
-msgid "no_such_program"
-msgstr "ऐसा कोई हेडी प्रोग्राम नहीं!"
-
-#, fuzzy
-msgid "level_not_class"
-msgstr "You're in a class where this level has not been made available yet"
-
-#, fuzzy
-msgid "quiz_threshold_not_reached"
-msgstr "Quiz threshold not reached to unlock this level"
->>>>>>> 008e5e2f
-
-msgid "your_program"
-msgstr ""
-
-#, fuzzy
-<<<<<<< HEAD
+
+msgid "Missing Command"
+msgstr "ऐसा लगता है कि आप {line_number} लाइन पर कमांड का उपयोग करना भूल गए हैं।"
+
+#, fuzzy
 msgid "Missing Inner Command"
 msgstr "ऐसा लगता है कि आप {line_number} लाइन पर कमांड का उपयोग करना भूल गए हैं।"
 
@@ -185,39 +137,11 @@
 msgstr ""
 "गैर-पूर्णांक संख्याएं अभी तक समर्थित नहीं हैं लेकिन वे कुछ स्तरों में होंगी। अभी के लिए {value} "
 "को एक पूर्णांक में बदलें।"
-=======
-msgid "no_such_adventure"
-msgstr "This adventure doesn't exist!"
-
-#, fuzzy
-msgid "user_inexistent"
-msgstr "This user doesn't exist"
-
-#, fuzzy
-msgid "no_certificate"
-msgstr "This user hasn't earned the Hedy Certificate of Completion"
-
-#, fuzzy
-msgid "congrats_message"
-msgstr "Congratulations, {username}, you have completed Hedy!"
-
-msgid "page_not_found"
-msgstr "हमें वह पृष्ठ नहीं मिला!"
-
-#, fuzzy
-msgid "title_signup"
-msgstr "Hedy - Create an account"
-
-#, fuzzy
-msgid "title_login"
-msgstr "Hedy - Login"
->>>>>>> 008e5e2f
-
-#, fuzzy
-msgid "title_recover"
-msgstr "Hedy - Recover account"
-
-<<<<<<< HEAD
+
+#, fuzzy
+msgid "Unsupported String Value"
+msgstr "Text values cannot contain {invalid_value}."
+
 msgid "Var Undefined"
 msgstr ""
 "आपने वेरिएबल {name} का उपयोग करने का प्रयास किया, लेकिन आपने इसे सेट नहीं किया। यह भी "
@@ -228,26 +152,15 @@
 msgstr ""
 "वह सही हैडी कोड था, लेकिन सही स्तर पर नहीं। आपने {offending_keyword}  स्तर  "
 "{working_level} के लिए लिखा है। युक्ति: {tip}"
-=======
-#, fuzzy
-msgid "title_reset"
-msgstr "Hedy - Reset password"
-
-#, fuzzy
-msgid "title_my-profile"
-msgstr "Hedy - My account"
->>>>>>> 008e5e2f
-
-#, fuzzy
-msgid "title_start"
-msgstr "Hedy - A gradual programming language"
-
-#, fuzzy
-msgid "title_learn-more"
-msgstr "Hedy - Learn more"
-
-#, fuzzy
-<<<<<<< HEAD
+
+msgid "account_overview"
+msgstr "खाता निरीक्षण"
+
+#, fuzzy
+msgid "accounts_created"
+msgstr "Accounts where successfully created."
+
+#, fuzzy
 msgid "accounts_intro"
 msgstr ""
 "On this page you can create accounts for multiple students at the same time. "
@@ -257,53 +170,45 @@
 "empty when you press \"Create accounts\". Please keep in mind that every "
 "username and mail address needs to be unique and the password needs to be "
 "<b>at least</b> 6 characters."
-=======
-msgid "title_privacy"
-msgstr "Hedy - Privacy terms"
->>>>>>> 008e5e2f
-
-#, fuzzy
-msgid "title_landing-page"
-msgstr "Welcome to Hedy!"
-
-#, fuzzy
-msgid "title_explore"
-msgstr "Hedy - Explore"
-
-#, fuzzy
-msgid "no_such_highscore"
-msgstr "ऐसा कोई हेडी स्तर नहीं!"
-
-#, fuzzy
-msgid "translate_error"
-msgstr "Something went wrong while translating the code. Try running the code to see if it has an error. Code with errors can not be translated."
-
-#, fuzzy
-msgid "tutorial_code_snippet"
-msgstr "Hide cheatsheet"
-
-#, fuzzy
-msgid "invalid_tutorial_step"
-msgstr "Invalid tutorial step"
-
-#, fuzzy
-msgid "tutorial_title_not_found"
-msgstr "हमें वह पृष्ठ नहीं मिला!"
-
-#, fuzzy
-msgid "tutorial_message_not_found"
-msgstr "आपको कक्षा में शामिल होने का निमंत्रण मिला है"
-
-msgid "ajax_error"
-msgstr "एक त्रुटि थी, कृपया पुनः प्रयास करें।"
-
-msgid "image_invalid"
-msgstr "आपकी फोटो अमान्य है"
-
-msgid "personal_text_invalid"
-msgstr "आपका व्यक्तिगत पाठ अमान्य है"
-
-<<<<<<< HEAD
+
+msgid "achievement_earned"
+msgstr "आपने एक उपलब्धि अर्जित की है!"
+
+msgid "achievements"
+msgstr "उपलब्धियां"
+
+#, fuzzy
+msgid "achievements_check_icon_alt"
+msgstr "आपने एक उपलब्धि अर्जित की है!"
+
+#, fuzzy
+msgid "achievements_logo_alt"
+msgstr "उपलब्धियां"
+
+#, fuzzy
+msgid "add_students"
+msgstr "छात्र"
+
+#, fuzzy
+msgid "add_students_options"
+msgstr "Create student accounts"
+
+#, fuzzy
+msgid "admin"
+msgstr "Admin"
+
+msgid "advance_button"
+msgstr "स्तर {level} पर जाएँ"
+
+msgid "adventure"
+msgstr "साहसिक कार्य "
+
+msgid "adventure_duplicate"
+msgstr "आपके पास पहले से ही इस नाम का एक adventure है"
+
+msgid "adventure_empty"
+msgstr "आपने एक adventure नाम दर्ज नहीं किया!"
+
 msgid "adventure_exp_1"
 msgstr ""
 "अपनी पसंद के साहसिक कार्य को दाईं ओर टाइप करें। अपने साहसिक कार्य को बनाने के बाद आप "
@@ -319,516 +224,466 @@
 msgstr ""
 "आप अपने रोमांच का स्टाइल संस्करण देखने के लिए \"पूर्वावलोकन\" बटन का उपयोग कर सकते हैं। "
 "रोमांच को एक समर्पित पृष्ठ पर देखने के लिए, शिक्षक पृष्ठ से \"दृश्य\" चुनें।"
-=======
-msgid "favourite_program_invalid"
-msgstr "आपका पसंदीदा प्रोग्राम अमान्य है"
-
-msgid "public_profile_updated"
-msgstr "सार्वजनिक प्रोफ़ाइल अद्यतन की गई।"
-
-msgid "user_not_private"
-msgstr "यह उपयोगकर्ता मौजूद नहीं है या उसकी कोई सार्वजनिक प्रोफ़ाइल नहीं है"
->>>>>>> 008e5e2f
-
-#, fuzzy
-msgid "see_certificate"
-msgstr "See {username} certificate!"
-
-msgid "invalid_teacher_invitation_code"
-msgstr "िक्षक आमंत्रण कोड अमान्य है| शिक्षक बनने के लिए, hello@hedy.org पर संपर्क करें|"
+
+msgid "adventure_id_invalid"
+msgstr "यह adventure आईडी अमान्य है"
+
+msgid "adventure_length"
+msgstr "आपका adventure कम से कम 20 वर्णों का होना चाहिए"
+
+msgid "adventure_name_invalid"
+msgstr "यह adventure नाम अमान्य है"
+
+msgid "adventure_prompt"
+msgstr "कृपया adventure का नाम दर्ज करें"
+
+msgid "adventure_terms"
+msgstr "मैं सहमत हूं कि मेरे रोमांच को हेडी पर सार्वजनिक रूप से उपलब्ध कराया जा सकता है।"
+
+msgid "adventure_updated"
+msgstr "adventure अद्यतन किया गया है!"
+
+#, fuzzy
+msgid "ago"
+msgstr "{timestamp} ago"
+
+#, fuzzy
+msgid "agree_invalid"
+msgstr "You have to agree with the privacy terms."
+
+#, fuzzy
+msgid "agree_third_party"
+msgstr ""
+"I consent to being contacted by partners of Leiden University with sales "
+"opportunities (optional)"
+
+#, fuzzy
+msgid "agree_with"
+msgstr "I agree to the"
+
+msgid "ajax_error"
+msgstr "एक त्रुटि थी, कृपया पुनः प्रयास करें।"
+
+#, fuzzy
+msgid "all"
+msgstr "All"
+
+#, fuzzy
+msgid "all_class_highscores"
+msgstr "All students visible in class highscores"
+
+msgid "already_account"
+msgstr "पहले से ही एक खाता है?"
+
+#, fuzzy
+msgid "already_program_running"
+msgstr "प्रोग्रामिंग शुरू करें"
+
+#, fuzzy
+msgid "already_teacher"
+msgstr "You already have a teacher account."
+
+#, fuzzy
+msgid "already_teacher_request"
+msgstr "You already have a pending teacher request."
+
+msgid "amount_created"
+msgstr "प्रोग्राम बनाया"
+
+msgid "amount_saved"
+msgstr "प्रोग्राम सहेजे गए"
+
+msgid "amount_submitted"
+msgstr "्रस्तुत प्रोग्राम "
+
+#, fuzzy
+msgid "answer_invalid"
+msgstr "आपका पासवर्ड अमान्य है"
+
+msgid "are_you_sure"
+msgstr "क्या आपको यकीन है? आप इस क्रिया को लौटा नहीं सकते| "
+
+msgid "ask_needs_var"
+msgstr ""
+"स्तर 2 से शुरू होकर, ask को एक variable के साथ उपयोग करने की आवश्यकता है। उदाहरण: "
+"name is ask आपको क्या कहा जाता है?"
+
+#, fuzzy
+msgid "available_adventures_level"
+msgstr "Available adventures level"
+
+msgid "back_to_class"
+msgstr "कक्षा में वापस जाएं"
+
+msgid "back_to_teachers_page"
+msgstr "शिक्षक पृष्ठ पर वापस जाएं"
+
+#, fuzzy
+msgid "become_a_sponsor"
+msgstr "Become a sponsor"
+
+msgid "birth_year"
+msgstr "जन्म वर्ष"
+
+msgid "by"
+msgstr "से"
+
+msgid "cancel"
+msgstr "रद्द करें"
 
 #, fuzzy
 msgid "catch_index_exception"
-msgstr "You tried to access the list {list_name} but it is either empty or the index is not there."
+msgstr ""
+"You tried to access the list {list_name} but it is either empty or the index "
+"is not there."
+
+#, fuzzy
+msgid "certificate"
+msgstr "Certificate of Completion"
+
+#, fuzzy
+msgid "certified_teacher"
+msgstr "Certified teacher"
+
+msgid "change_password"
+msgstr "सांकेतिक शब्द बदलें"
+
+#, fuzzy
+msgid "cheatsheet_title"
+msgstr "Hide cheatsheet"
+
+msgid "class_already_joined"
+msgstr "आप पहले से ही कक्षा के छात्र हैं"
+
+msgid "class_customize_success"
+msgstr "कक्षा को सफलतापूर्वक अनुकूलित किया गया।"
+
+#, fuzzy
+msgid "class_logs"
+msgstr "आखरी लॉगइन"
+
+msgid "class_name_duplicate"
+msgstr "आपके पास पहले से ही इस नाम की एक कक्षा है!"
+
+msgid "class_name_empty"
+msgstr "आपने कक्षा का नाम नहीं डाला!"
+
+#, fuzzy
+msgid "class_name_invalid"
+msgstr "This class name is invalid."
+
+msgid "class_name_prompt"
+msgstr "कृपया कक्षा का नाम दर्ज करें"
+
+msgid "class_stats"
+msgstr "कक्षा के आँकड़े दिखाएँ"
+
+#, fuzzy
+msgid "classes_invalid"
+msgstr "The list of selected classes is invalid"
+
+#, fuzzy
+msgid "close"
+msgstr "Sluiten"
+
+msgid "comma"
+msgstr "एक अल्पविराम"
+
+#, fuzzy
+msgid "commands"
+msgstr "Commands"
+
+#, fuzzy
+msgid "congrats_message"
+msgstr "Congratulations, {username}, you have completed Hedy!"
+
+msgid "content_invalid"
+msgstr "यह adventure अमान्य है"
+
+#, fuzzy
+msgid "contributor"
+msgstr "Contributor"
+
+msgid "copy_clipboard"
+msgstr "क्लिपबोर्ड पर सफलतापूर्वक कॉपी किया गया"
+
+#, fuzzy
+msgid "copy_join_link"
+msgstr "Please copy and paste this link into a new tab:"
+
+#, fuzzy
+msgid "copy_link_success"
+msgstr "शेयर करने के लिए लिंक कॉपी करें"
+
+msgid "copy_link_to_share"
+msgstr "शेयर करने के लिए लिंक कॉपी करें"
+
+#, fuzzy
+msgid "copy_mail_link"
+msgstr "Please copy and paste this link into a new tab:"
+
+msgid "correct_answer"
+msgstr "सही उत्तर है:"
+
+msgid "country"
+msgstr "देश"
+
+#, fuzzy
+msgid "country_invalid"
+msgstr "Please select a valid country."
+
+#, fuzzy
+msgid "country_title"
+msgstr "Please select a valid country."
+
+msgid "create_account"
+msgstr "खाता बनाएं"
+
+#, fuzzy
+msgid "create_accounts"
+msgstr "Create multiple accounts"
+
+#, fuzzy
+msgid "create_accounts_prompt"
+msgstr "Are you sure you want to create these accounts?"
+
+msgid "create_adventure"
+msgstr "adventure बनाएं"
+
+msgid "create_class"
+msgstr "नई कक्षा बनाएं"
+
+#, fuzzy
+msgid "create_multiple_accounts"
+msgstr "Create multiple accounts"
+
+#, fuzzy
+msgid "create_public_profile"
+msgstr "सार्वजानिक पार्श्वचित्र"
+
+#, fuzzy
+msgid "create_question"
+msgstr "Do you want to create one?"
+
+#, fuzzy
+msgid "create_student_account"
+msgstr "Create an account"
+
+#, fuzzy
+msgid "create_student_account_explanation"
+msgstr "You can save your own programs with an account."
+
+#, fuzzy
+msgid "create_teacher_account"
+msgstr "Create a teacher account"
+
+#, fuzzy
+msgid "create_teacher_account_explanation"
+msgstr ""
+"With a teacher account, you can save your programs and see the results of "
+"your students."
+
+msgid "creator"
+msgstr "बनाने वाला"
+
+#, fuzzy
+msgid "current_password"
+msgstr "Current password"
+
+msgid "customization_deleted"
+msgstr "अनुकूलन सफलतापूर्वक हटा दिए गए।"
+
+msgid "customize_adventure"
+msgstr "adventures अनुकूलित करें"
+
+msgid "customize_class"
+msgstr "कक्षा को अनुकूलित करें"
+
+#, fuzzy
+msgid "customize_class_exp_1"
+msgstr "कक्षा को अनुकूलित करें"
+
+#, fuzzy
+msgid "customize_class_exp_2"
+msgstr "कक्षा को अनुकूलित करें"
+
+#, fuzzy
+msgid "customize_class_step_1"
+msgstr "कक्षा को अनुकूलित करें"
+
+#, fuzzy
+msgid "customize_class_step_2"
+msgstr "कक्षा को अनुकूलित करें"
+
+#, fuzzy
+msgid "customize_class_step_3"
+msgstr "कक्षा को अनुकूलित करें"
+
+#, fuzzy
+msgid "customize_class_step_4"
+msgstr "कक्षा को अनुकूलित करें"
+
+#, fuzzy
+msgid "customize_class_step_5"
+msgstr "कक्षा को अनुकूलित करें"
+
+#, fuzzy
+msgid "customize_class_step_6"
+msgstr "कक्षा को अनुकूलित करें"
+
+#, fuzzy
+msgid "customize_class_step_7"
+msgstr "कक्षा को अनुकूलित करें"
+
+#, fuzzy
+msgid "customize_class_step_8"
+msgstr "कक्षा को अनुकूलित करें"
+
+msgid "dash"
+msgstr "एक निर्देशक चिन्ह"
+
+msgid "default_403"
+msgstr "ऐसा लगता है कि आप अधिकृत नहीं हैं..."
 
 msgid "default_404"
 msgstr "हमें वह पृष्ठ नहीं मिला..."
 
-msgid "default_403"
-msgstr "ऐसा लगता है कि आप अधिकृत नहीं हैं..."
-
 msgid "default_500"
 msgstr "कुछ गलत हो गया…"
 
-msgid "level_title"
-msgstr "स्तर"
-
-#, fuzzy
-msgid "unsaved_class_changes"
-msgstr "There are unsaved changes, are you sure you want to leave this page?"
-
-<<<<<<< HEAD
-#, fuzzy
-msgid "agree_third_party"
-msgstr ""
-"I consent to being contacted by partners of Leiden University with sales "
-"opportunities (optional)"
-=======
-msgid "teacher_welcome"
-msgstr "हेडी में आपका स्वागत है! अब आप एक शिक्षक खाते के गर्वित स्वामी हैं जो आपको कक्षाएं बनाने और छात्रों को आमंत्रित करने की अनुमति देता है।"
->>>>>>> 008e5e2f
-
-msgid "copy_link_to_share"
-msgstr "शेयर करने के लिए लिंक कॉपी करें"
-
-msgid "Wrong Level"
-msgstr "वह सही हैडी कोड था, लेकिन सही स्तर पर नहीं। आपने {offending_keyword}  स्तर  {working_level} के लिए लिखा है। युक्ति: {tip}"
-
-msgid "Incomplete"
-msgstr "उफ़! आप थोड़ा सा कोड भूल गए! लाइन {line_number} पर, आपको {incomplete_command} के पीछे टेक्स्ट डालना होगा|"
-
-msgid "Invalid"
-msgstr "{invalid_command} हेडी स्तर  {level} आदेश नहीं है। क्या आपका मतलब {guessed_command} था?"
-
-msgid "Invalid Space"
-msgstr "ओह! आपने {line_number} लाइन पर रिक्त स्थान के साथ एक लाइन शुरू की है। रिक्त स्थान कंप्यूटर को भ्रमित करते हैं, क्या आप इसे हटा सकते हैं?"
-
-msgid "Has Blanks"
-msgstr "आपका कोड अधूरा है। इसमें रिक्त स्थान हैं जिन्हें आपको कोड से बदलना होगा।"
-
-msgid "No Indentation"
-msgstr "आपने लाइन {line_number} में बहुत कम रिक्त स्थान का उपयोग किया है। आपने {leading_spaces} रिक्त स्थान का उपयोग किया है, जो पर्याप्त नहीं है। प्रत्येक नए ब्लॉक को {indent_size} रिक्त स्थान के साथ शुरू करें जो पहले की पंक्ति से अधिक है।"
-
-msgid "Unexpected Indentation"
-msgstr "आपने लाइन {line_number} में बहुत अधिक रिक्त स्थान का उपयोग किया है। आपने {leading_spaces} स्पेस का इस्तेमाल किया, जो बहुत अधिक है। प्रत्येक नए ब्लॉक को पहले की पंक्ति से अधिक {indent_size} रिक्त स्थान के साथ प्रारंभ करें।"
-
-msgid "Parse"
-msgstr "आपके द्वारा दर्ज किया गया कोड मान्य Hedy कोड नहीं है। लाइन {location[0]}, स्थिति {location[1]} पर एक गलती है। आपने {character_found} टाइप किया, लेकिन इसकी अनुमति नहीं है|"
-
-msgid "Unquoted Text"
-msgstr "सावधान रहे। यदि आप कुछ पूछते या प्रिंट करते हैं, तो पाठ एक उद्धरण चिह्न के साथ शुरू और समाप्त होना चाहिए। आप एक को कहीं भूल गए।"
-
-msgid "Unquoted Assignment"
-msgstr "इस स्तर से, आपको टेक्स्ट को उद्धरणों के बीच `is` के दाईं ओर रखना होगा। आप इसे {text} टेक्स्ट के लिए भूल गए।"
-
-#, fuzzy
-msgid "Unquoted Equality Check"
-msgstr "If you want to check if a variable is equal to multiple words, the words should be surrounded by quotation marks!"
-
-msgid "Var Undefined"
-msgstr "आपने वेरिएबल {name} का उपयोग करने का प्रयास किया, लेकिन आपने इसे सेट नहीं किया। यह भी संभव है कि आप {name} शब्द का उपयोग करने की कोशिश कर रहे थे लेकिन उद्धरण चिह्नों को भूल गए।"
-
-<<<<<<< HEAD
-msgid "ask_needs_var"
-msgstr ""
-"स्तर 2 से शुरू होकर, ask को एक variable के साथ उपयोग करने की आवश्यकता है। उदाहरण: "
-"name is ask आपको क्या कहा जाता है?"
-=======
-msgid "Access Before Assign"
-msgstr "You tried to use the variable {name} on line {access_line_number}, but you set it on line {definition_line_number}. Set a variable before using it."
->>>>>>> 008e5e2f
-
-msgid "Cyclic Var Definition"
-msgstr "नाम {variable} को is कमांड के दाईं ओर उपयोग करने से पहले सेट करने की आवश्यकता है"
-
-msgid "Lonely Echo"
-msgstr "आपने ask से पहले एक echo का उपयोग किया, या बिना ask के एक echo का उपयोग किया। पहले इनपुट के लिए ask, फिर echo का उपयोग करें।"
-
-msgid "Too Big"
-msgstr "वाह! आपके प्रोग्राम में कोड की प्रभावशाली {lines_of_code} पंक्तियाँ हैं! लेकिन हम इस स्तर पर केवल {max_lines} पंक्तियों को संसाधित कर सकते हैं। अपने प्रोग्राम को छोटा करें और पुनः प्रयास करें।"
-
-msgid "Invalid Argument Type"
-msgstr "आप {invalid_argument} के साथ {command} कमांड का उपयोग नहीं कर सकते क्योंकि यह {invalid_type} है। {invalid_argument} को {allowed_types} में बदलने का प्रयास करें।"
-
-msgid "Invalid Argument"
-msgstr "आप {invalid_argument} के साथ {command} कमांड का उपयोग नहीं कर सकते। {invalid_argument} को {allowed_types} में बदलने का प्रयास करें।"
-
-msgid "Invalid Type Combination"
-msgstr "आप {command} में {invalid_argument} और {invalid_argument_2} का उपयोग नहीं कर सकते क्योंकि एक {invalid_type} है और दूसरा {invalid_type_2} है। {invalid_argument} को {invalid_type_2} या {invalid_argument_2} को {invalid_type} में बदलने की कोशिश करें।"
-
-msgid "Unsupported Float"
-msgstr "गैर-पूर्णांक संख्याएं अभी तक समर्थित नहीं हैं लेकिन वे कुछ स्तरों में होंगी। अभी के लिए {value} को एक पूर्णांक में बदलें।"
-
-msgid "Locked Language Feature"
-msgstr "आप {concept} का उपयोग कर रहे हैं! यह बहुत बढ़िया है, लेकिन {concept} अभी तक खुला नहीं है! इसे बाद के स्तर पर अनलॉक किया जाएगा।"
-
-msgid "Missing Command"
-msgstr "ऐसा लगता है कि आप {line_number} लाइन पर कमांड का उपयोग करना भूल गए हैं।"
-
-#, fuzzy
-<<<<<<< HEAD
-msgid "catch_index_exception"
-msgstr ""
-"You tried to access the list {list_name} but it is either empty or the index "
-"is not there."
-=======
-msgid "Missing Inner Command"
-msgstr "ऐसा लगता है कि आप {line_number} लाइन पर कमांड का उपयोग करना भूल गए हैं।"
->>>>>>> 008e5e2f
-
-#, fuzzy
-msgid "Incomplete Repeat"
-msgstr "It looks like you forgot to use {command} with the repeat command you used on line {line_number}."
-
-#, fuzzy
-msgid "Unsupported String Value"
-msgstr "Text values cannot contain {invalid_value}."
-
-#, fuzzy
-msgid "Lonely Text"
-msgstr "It looks like you forgot to use a command with the text you put in line {line_number}"
-
-msgid "ask_needs_var"
-msgstr "स्तर 2 से शुरू होकर, ask को एक variable के साथ उपयोग करने की आवश्यकता है। उदाहरण: name is ask आपको क्या कहा जाता है?"
-
-#, fuzzy
-msgid "no_more_flat_if"
-msgstr "Starting in level 8, the line after {if} needs to start with 4 spaces."
-
-msgid "echo_out"
-msgstr "स्तर 2  में शुरू करने पर  अब echo की आवश्यकता नहीं है। आप एक उत्तर को ask के साथ दोहरा सकते हैं और अभी प्रिंट कर सकते हैं। उदाहरण: name is ask आपको क्या कहा जाता है? print हैलो name"
-
-msgid "space"
-msgstr "एक रिक्त स्थान"
-
-msgid "comma"
-msgstr "एक अल्पविराम"
-
-msgid "question mark"
-msgstr "एक प्रश्न चिह्न"
-
-msgid "newline"
-msgstr "एक नई पंक्ति"
-
-msgid "period"
-msgstr "एक लाघव चिन्ह"
-
-<<<<<<< HEAD
-#, fuzzy
-msgid "close"
-msgstr "Sluiten"
-=======
-msgid "exclamation mark"
-msgstr "एक विस्मयादिबोधक चिह्न"
->>>>>>> 008e5e2f
-
-msgid "dash"
-msgstr "एक निर्देशक चिन्ह"
-
-msgid "star"
-msgstr "एक तारा चिन्ह"
-
-msgid "single quotes"
-msgstr "एक उद्धरण चिन्ह"
+msgid "delete"
+msgstr "हटाएँ"
+
+msgid "delete_adventure_prompt"
+msgstr "क्या आप वाकई इस adventure को हटाना चाहते हैं?"
+
+msgid "delete_class_prompt"
+msgstr "क्या आप वाकई कक्षा को हटाना चाहते हैं?"
+
+msgid "delete_confirm"
+msgstr "क्या आप वाकई प्रोग्राम को हटाना चाहते हैं?"
+
+msgid "delete_invite"
+msgstr "आमंत्रण हटाएं"
+
+msgid "delete_invite_prompt"
+msgstr "क्या आप वाकई इस कक्षा आमंत्रण को हटाना चाहते हैं?"
+
+msgid "delete_public"
+msgstr "सार्वजनिक प्रोफ़ाइल हटाएं"
+
+msgid "delete_success"
+msgstr "प्रोग्राम सफलतापूर्वक हटाया गया"
+
+msgid "destroy_profile"
+msgstr "खाता स्थायी रूप से हटाएं"
+
+msgid "developers_mode"
+msgstr "प्रोग्रामर की तरह"
+
+#, fuzzy
+msgid "directly_add_adventure_to_classes"
+msgstr "Do you want to add this adventure directly to one of your classes?"
+
+#, fuzzy
+msgid "directly_available"
+msgstr "Directly open"
+
+#, fuzzy
+msgid "disabled_button_locked"
+msgstr "Your teacher hasn't unlocked this level yet"
+
+#, fuzzy
+msgid "disabled_button_quiz"
+msgstr "Your quiz score is below the threshold, try again!"
+
+#, fuzzy
+msgid "discord_server"
+msgstr "Discord server"
+
+#, fuzzy
+msgid "distinguished_user"
+msgstr "Distinguished user"
 
 msgid "double quotes"
 msgstr "उद्धरण चिन्ह"
 
-msgid "slash"
-msgstr "एक स्लैश"
-
-msgid "string"
-msgstr "टेक्स्ट"
-
-msgid "nested blocks"
-msgstr "एक ब्लॉक में एक ब्लॉक"
-
-msgid "or"
-msgstr "या"
-
-msgid "number"
-msgstr "एक संख्या"
-
-msgid "integer"
-msgstr "एक संख्या"
-
-msgid "float"
-msgstr "एक संख्या"
-
-msgid "list"
-msgstr "एक सूची"
-
-msgid "input"
-msgstr "ask से input"
-
-#, fuzzy
-msgid "Invalid At Command"
-msgstr "The {at} command may not be used from level 16 onward. You can use square brackets to use an element from a list, for example `friends[i]`, `lucky_numbers[{random}]`."
-
-#, fuzzy
-msgid "general"
-msgstr "लिंग"
-
-#, fuzzy
-msgid "programs_created"
-msgstr "मेरे प्रोग्राम्स"
-
-#, fuzzy
-msgid "programs_saved"
-msgstr "प्रोग्राम्स"
-
-#, fuzzy
-msgid "programs_submitted"
-msgstr "्रस्तुत प्रोग्राम "
-
-#, fuzzy
-msgid "teacher"
-msgstr "लगता है आप शिक्षक नहीं हैं!"
-
-#, fuzzy
-msgid "hidden"
-msgstr "संकेत?"
-
-#, fuzzy
-msgid "hedy_achievements"
-msgstr "मेरी उपलब्धियां"
-
-#, fuzzy
-msgid "achievements_logo_alt"
-msgstr "उपलब्धियां"
-
-#, fuzzy
-<<<<<<< HEAD
-msgid "create_teacher_account_explanation"
-msgstr ""
-"With a teacher account, you can save your programs and see the results of "
-"your students."
-=======
-msgid "achievements_check_icon_alt"
-msgstr "आपने एक उपलब्धि अर्जित की है!"
->>>>>>> 008e5e2f
-
-msgid "back_to_class"
-msgstr "कक्षा में वापस जाएं"
-
-msgid "class_name_prompt"
-msgstr "कृपया कक्षा का नाम दर्ज करें"
-
-msgid "username"
-msgstr "उपयोगकर्ता नाम"
-
-msgid "last_login"
-msgstr "आखरी लॉगइन"
-
-msgid "highest_level_reached"
-msgstr "पहुंचा गया उच्चतम स्तर"
-
-msgid "number_programs"
-msgstr "प्रोग्राम्स की संख्या"
-
-msgid "programs"
-msgstr "प्रोग्राम्स"
-
-msgid "password"
-msgstr "सांकेतिक शब्द"
-
-msgid "remove"
-msgstr "हटा दें"
-
-msgid "page"
-msgstr "पृष्ठ"
-
-msgid "enter_password"
-msgstr "एक नया सांकेतिक शब्द दर्ज करें इस के लिए "
-
-msgid "password_change_prompt"
-msgstr "क्या आप वाकई इस सांकेतिक शब्द को बदलना चाहते हैं?"
-
-msgid "remove_student_prompt"
-msgstr "क्या आप वाकई छात्र को कक्षा से बाहर निकलना चाहते हैं?"
-
-#, fuzzy
-msgid "add_students"
-msgstr "छात्र"
-
-msgid "customize_class"
-msgstr "कक्षा को अनुकूलित करें"
-
-msgid "class_stats"
-msgstr "कक्षा के आँकड़े दिखाएँ"
-
-#, fuzzy
-msgid "class_logs"
-msgstr "आखरी लॉगइन"
-
-msgid "back_to_teachers_page"
-msgstr "शिक्षक पृष्ठ पर वापस जाएं"
-
-#, fuzzy
-msgid "add_students_options"
-msgstr "Create student accounts"
-
-#, fuzzy
-msgid "copy_link_success"
-msgstr "शेयर करने के लिए लिंक कॉपी करें"
-
-#, fuzzy
-msgid "copy_join_link"
-msgstr "Please copy and paste this link into a new tab:"
-
-msgid "invite_prompt"
-msgstr "एक उपयोगकर्ता नाम दर्ज करें"
-
-#, fuzzy
-msgid "invite_by_username"
-msgstr "All usernames need to be unique."
-
-#, fuzzy
-msgid "create_accounts"
-msgstr "Create multiple accounts"
-
-msgid "pending_invites"
-msgstr "लंबित आमंत्रण"
-
-msgid "invite_date"
-msgstr "आमंत्रण तिथि"
-
-#, fuzzy
-msgid "expiration_date"
-msgstr "Expiration date"
-
-msgid "delete_invite_prompt"
-msgstr "क्या आप वाकई इस कक्षा आमंत्रण को हटाना चाहते हैं?"
-
-msgid "class_already_joined"
-msgstr "आप पहले से ही कक्षा के छात्र हैं"
-
-#, fuzzy
-msgid "error_logo_alt"
-msgstr "Error logo"
-
-msgid "goto_profile"
-msgstr "मेरी प्रोफ़ाइल पर जाएँ"
-
-msgid "prompt_join_class"
-msgstr "क्या आप इस कक्षा में शामिल होना चाहते हैं?"
-
-msgid "join_prompt"
-msgstr "कक्षा में शामिल होने के लिए आपके पास एक खाता होना चाहिए। क्या आप अभी लॉग इन करना चाहेंगे?"
-
-msgid "join_class"
-msgstr "कक्षा में शामिल हों"
-
-#, fuzzy
-msgid "next_step_tutorial"
-msgstr "Next step >>>"
-
-#, fuzzy
-msgid "create_multiple_accounts"
-msgstr "Create multiple accounts"
-
-#, fuzzy
-msgid "accounts_intro"
-msgstr "On this page you can create accounts for multiple students at the same time. It is also possible to directly add them to one of your classes. By pressing the green + on the bottom right of the page you can add extra rows. You can delete a row by pressing the corresponding red cross. Make sure no rows are empty when you press \"Create accounts\". Please keep in mind that every username and mail address needs to be unique and the password needs to be <b>at least</b> 6 characters."
-
-#, fuzzy
-msgid "create_accounts_prompt"
-msgstr "Are you sure you want to create these accounts?"
+#, fuzzy
+msgid "download"
+msgstr "Download"
 
 #, fuzzy
 msgid "download_login_credentials"
-msgstr "Do you want to download the login credentials after the accounts creation?"
-
-msgid "yes"
-msgstr "हां"
-
-msgid "no"
-msgstr "नहीं"
-
-#, fuzzy
-msgid "generate_passwords"
-msgstr "Generate passwords"
-
-#, fuzzy
-<<<<<<< HEAD
-msgid "download_login_credentials"
 msgstr ""
 "Do you want to download the login credentials after the accounts creation?"
-=======
-msgid "postfix_classname"
-msgstr "Postfix classname"
->>>>>>> 008e5e2f
-
-#, fuzzy
-msgid "reset_view"
-msgstr "Reset"
-
-<<<<<<< HEAD
+
+#, fuzzy
+msgid "duplicate"
+msgstr "Duplicate"
+
 msgid "echo_out"
 msgstr ""
 "स्तर 2  में शुरू करने पर  अब echo की आवश्यकता नहीं है। आप एक उत्तर को ask के साथ दोहरा "
 "सकते हैं और अभी प्रिंट कर सकते हैं। उदाहरण: name is ask आपको क्या कहा जाता है? print "
 "हैलो name"
-=======
-msgid "customize_adventure"
-msgstr "adventures अनुकूलित करें"
->>>>>>> 008e5e2f
-
-msgid "update_adventure_prompt"
-msgstr "क्या आप वाकई इस adventure को अद्यतन करना चाहते हैं?"
-
-msgid "general_settings"
-msgstr "सामान्य सेटिंग्स"
-
-msgid "name"
-msgstr "नाम"
-
-msgid "level"
-msgstr "स्तर"
-
-msgid "adventure_exp_1"
-msgstr "अपनी पसंद के साहसिक कार्य को दाईं ओर टाइप करें। अपने साहसिक कार्य को बनाने के बाद आप इसे \"कस्टमाइज़ेशन\" के अंतर्गत अपनी किसी एक कक्षा में शामिल कर सकते हैं। यदि आप अपने साहसिक कार्य में एक कमांड शामिल करना चाहते हैं तो कृपया इस तरह कोड एंकर का उपयोग करें:"
-
-msgid "adventure_exp_2"
-msgstr "यदि आप वास्तविक कोड स्निपेट दिखाना चाहते हैं, उदाहरण के लिए छात्र को कोड का टेम्प्लेट या उदाहरण देना। कृपया इस तरह प्री एंकर का उपयोग करें:"
-
-#, fuzzy
-msgid "hello_world"
-msgstr "Hello world!"
-
-msgid "adventure_exp_3"
-msgstr "आप अपने रोमांच का स्टाइल संस्करण देखने के लिए \"पूर्वावलोकन\" बटन का उपयोग कर सकते हैं। रोमांच को एक समर्पित पृष्ठ पर देखने के लिए, शिक्षक पृष्ठ से \"दृश्य\" चुनें।"
-
-msgid "adventure"
-msgstr "साहसिक कार्य "
-
-#, fuzzy
-msgid "template_code"
-msgstr ""
-"This is the explanation of my adventure!\n"
-"\n"
-"This way I can show a command: <code>print</code>\n"
-"\n"
-"But sometimes I might want to show a piece of code, like this:\n"
-"<pre>\n"
-"ask What's your name?\n"
-"echo so your name is \n"
-"</pre>"
-
-msgid "adventure_terms"
-msgstr "मैं सहमत हूं कि मेरे रोमांच को हेडी पर सार्वजनिक रूप से उपलब्ध कराया जा सकता है।"
-
-#, fuzzy
-msgid "directly_add_adventure_to_classes"
-msgstr "Do you want to add this adventure directly to one of your classes?"
-
-msgid "preview"
-msgstr "पूर्वावलोकन"
-
-msgid "save"
-msgstr "सहेजें"
-
-msgid "delete_adventure_prompt"
-msgstr "क्या आप वाकई इस adventure को हटाना चाहते हैं?"
-
-#, fuzzy
-msgid "customize_class_exp_1"
-msgstr "कक्षा को अनुकूलित करें"
-
-#, fuzzy
-msgid "customize_class_step_1"
-msgstr "कक्षा को अनुकूलित करें"
-
-#, fuzzy
-msgid "customize_class_step_2"
-msgstr "कक्षा को अनुकूलित करें"
-
-#, fuzzy
-msgid "customize_class_step_3"
-msgstr "कक्षा को अनुकूलित करें"
-
-#, fuzzy
-<<<<<<< HEAD
+
+msgid "edit_code_button"
+msgstr "कोड को संपादित करें"
+
+msgid "email"
+msgstr "ईमेल"
+
+msgid "email_invalid"
+msgstr "कृपया एक मान्य ईमेल डालें|"
+
+msgid "end_quiz"
+msgstr "प्रश्नोत्तरी अंत"
+
+#, fuzzy
+msgid "english"
+msgstr "English"
+
+msgid "enter"
+msgstr "दर्ज करें"
+
+msgid "enter_password"
+msgstr "एक नया सांकेतिक शब्द दर्ज करें इस के लिए "
+
+msgid "enter_text"
+msgstr "msgstr अपना उत्तर यहाँ दर्ज करें "
+
+#, fuzzy
+msgid "error_logo_alt"
+msgstr "Error logo"
+
+msgid "example_code_header"
+msgstr "उदाहरण हेडी कोड"
+
+msgid "exclamation mark"
+msgstr "एक विस्मयादिबोधक चिह्न"
+
+#, fuzzy
+msgid "exercise"
+msgstr "Exercise"
+
+#, fuzzy
+msgid "exercise_doesnt_exist"
+msgstr "This exercise doesn't exist"
+
+msgid "exists_email"
+msgstr "वह ईमेल पहले से ही उपयोग में है|"
+
+msgid "exists_username"
+msgstr "वह उपयोगकर्तानाम पहले से ही उपयोग में है|"
+
+msgid "experience_invalid"
+msgstr "कृपया एक मान्य अनुभव चुनें, चुनें (हां, नहीं)"
+
+#, fuzzy
+msgid "expiration_date"
+msgstr "Expiration date"
+
+#, fuzzy
 msgid "explore_explanation"
 msgstr ""
 "On this page you can look through programs created by other Hedy users. You "
@@ -838,201 +693,166 @@
 "of course try to fix it! If the creator has a public profile you can click "
 "their username to visit their profile. There you will find all their shared "
 "programs and much more!"
-=======
-msgid "customize_class_step_4"
-msgstr "कक्षा को अनुकूलित करें"
->>>>>>> 008e5e2f
-
-#, fuzzy
-msgid "customize_class_step_5"
-msgstr "कक्षा को अनुकूलित करें"
-
-#, fuzzy
-msgid "customize_class_step_6"
-msgstr "कक्षा को अनुकूलित करें"
-
-#, fuzzy
-msgid "customize_class_step_7"
-msgstr "कक्षा को अनुकूलित करें"
-
-#, fuzzy
-msgid "customize_class_step_8"
-msgstr "कक्षा को अनुकूलित करें"
-
-#, fuzzy
-msgid "customize_class_exp_2"
-msgstr "कक्षा को अनुकूलित करें"
-
-#, fuzzy
-msgid "select_levels"
-msgstr "Select levels"
-
-msgid "select_adventures"
-msgstr "adventures का चयन करें"
-
-msgid "level_disabled"
-msgstr ""
-
-#, fuzzy
-msgid "available_adventures_level"
-msgstr "Available adventures level"
-
-#, fuzzy
-msgid "opening_dates"
-msgstr "Opening dates"
-
-#, fuzzy
-msgid "opening_date"
-msgstr "Opening date"
-
-#, fuzzy
-msgid "directly_available"
-msgstr "Directly open"
-
-#, fuzzy
-msgid "unlock_thresholds"
-msgstr "Unlock level thresholds"
-
-#, fuzzy
-msgid "option"
-msgstr "Option"
-
-#, fuzzy
-msgid "value"
-msgstr "Value"
-
-#, fuzzy
-msgid "quiz_score"
-msgstr "Quiz score"
-
-#, fuzzy
-msgid "percentage"
-msgstr "percentage"
-
-#, fuzzy
-msgid "other_settings"
-msgstr "Other settings"
-
-msgid "select"
-msgstr "चुनें"
-
-#, fuzzy
-msgid "mandatory_mode"
-msgstr "Mandatory developer's mode"
-
-#, fuzzy
-msgid "all_class_highscores"
-msgstr "All students visible in class highscores"
-
-#, fuzzy
-<<<<<<< HEAD
+
+msgid "explore_programs"
+msgstr "्रोग्राम्स का अन्वेषण करें"
+
+#, fuzzy
+msgid "explore_programs_logo_alt"
+msgstr "्रोग्राम्स का अन्वेषण करें"
+
+msgid "favourite_confirm"
+msgstr "क्या आप वाकई इस प्रोग्राम को अपने पसंदीदा के रूप में सेट करना चाहते हैं?"
+
+msgid "favourite_program"
+msgstr "पसंदीदा प्रोग्राम "
+
+msgid "favourite_program_invalid"
+msgstr "आपका पसंदीदा प्रोग्राम अमान्य है"
+
+msgid "favourite_success"
+msgstr "आपका प्रोग्राम पसंदीदा के रूप में सेट है"
+
+msgid "feedback_failure"
+msgstr "गलत!"
+
+msgid "feedback_success"
+msgstr "अच्छा!"
+
+msgid "female"
+msgstr "महिला"
+
+msgid "float"
+msgstr "एक संख्या"
+
+msgid "for_teachers"
+msgstr "शिक्षकों के लिए"
+
+msgid "forgot_password"
+msgstr "आपका सांकेतिक शब्द भूल गए?"
+
+#, fuzzy
+msgid "from_another_teacher"
+msgstr "From another teacher"
+
+#, fuzzy
+msgid "from_magazine_website"
+msgstr "From a magazine or website"
+
+#, fuzzy
+msgid "from_video"
+msgstr "From a video"
+
+#, fuzzy
+msgid "fun_statistics_msg"
+msgstr "Here are some fun statistics!"
+
+msgid "gender"
+msgstr "लिंग"
+
+msgid "gender_invalid"
+msgstr "कृपया एक मान्य लिंग चुनें, चुनें (महिला, पुरुष, अन्य)"
+
+#, fuzzy
+msgid "general"
+msgstr "लिंग"
+
+msgid "general_settings"
+msgstr "सामान्य सेटिंग्स"
+
+#, fuzzy
+msgid "generate_passwords"
+msgstr "Generate passwords"
+
+#, fuzzy
+msgid "get_certificate"
+msgstr "Get your certificate!"
+
+#, fuzzy
 msgid "give_link_to_teacher"
 msgstr "Give the following link to your teacher:"
-=======
+
+msgid "go_back_to_main"
+msgstr "मुख्य पृष्ठ पर वापस जाएं"
+
+msgid "go_to_first_question"
+msgstr "प्रश्न 1 पर जाएं"
+
+msgid "go_to_question"
+msgstr "्रश्न पर जाएं"
+
+msgid "go_to_quiz_result"
+msgstr "प्रश्नोत्तरी परिणाम पर जाएं"
+
+msgid "goto_profile"
+msgstr "मेरी प्रोफ़ाइल पर जाएँ"
+
+#, fuzzy
+msgid "hand_in"
+msgstr "Hand in"
+
+#, fuzzy
+msgid "hand_in_assignment"
+msgstr "Hand in assignment"
+
+#, fuzzy
+msgid "heard_about_hedy"
+msgstr "How have you heard about Hedy?"
+
+#, fuzzy
+msgid "heard_about_invalid"
+msgstr "Please select a valid way you heard about us."
+
+#, fuzzy
+msgid "hedy_achievements"
+msgstr "मेरी उपलब्धियां"
+
+#, fuzzy
+msgid "hedy_choice_title"
+msgstr "Hedy's Choice"
+
+#, fuzzy
+msgid "hedy_logo_alt"
+msgstr "Hedy logo"
+
+#, fuzzy
+msgid "hedy_on_github"
+msgstr "Hedy on Github"
+
+#, fuzzy
+msgid "hedy_tutorial_logo_alt"
+msgstr "Start hedy tutorial"
+
+#, fuzzy
+msgid "hello_world"
+msgstr "Hello world!"
+
+#, fuzzy
+msgid "hidden"
+msgstr "संकेत?"
+
+#, fuzzy
 msgid "hide_cheatsheet"
 msgstr "Hide cheatsheet"
->>>>>>> 008e5e2f
 
 #, fuzzy
 msgid "hide_keyword_switcher"
 msgstr "Hide keyword switcher"
 
 #, fuzzy
+msgid "hide_parsons"
+msgstr "Hide parsons"
+
+#, fuzzy
 msgid "hide_quiz"
 msgstr "प्रश्नोत्तरी अंत"
 
-#, fuzzy
-msgid "hide_parsons"
-msgstr "Hide parsons"
-
-msgid "reset_adventure_prompt"
-msgstr "क्या आप वाकई सभी चयनित adventures को रीसेट करना चाहते हैं?"
-
-msgid "reset_adventures"
-msgstr "चयनित adventures रीसेट करें"
-
-<<<<<<< HEAD
-#, fuzzy
-msgid "hand_in"
-msgstr "Hand in"
-
-#, fuzzy
-msgid "hand_in_assignment"
-msgstr "Hand in assignment"
-=======
-msgid "remove_customizations_prompt"
-msgstr "क्या आप वाकई इस वर्ग के अनुकूलन को हटाना चाहते हैं?"
-
-msgid "remove_customization"
-msgstr "अनुकूलन निकालें"
->>>>>>> 008e5e2f
-
-msgid "go_back_to_main"
-msgstr "मुख्य पृष्ठ पर वापस जाएं"
-
-msgid "explore_programs"
-msgstr "्रोग्राम्स का अन्वेषण करें"
-
-#, fuzzy
-msgid "explore_explanation"
-msgstr "On this page you can look through programs created by other Hedy users. You can filter on both a Hedy level and adventure. Click on \"View program\" to open a program and run it. Programs with a red header contain a mistake. You can still open the program, but running it will result in an error. You can of course try to fix it! If the creator has a public profile you can click their username to visit their profile. There you will find all their shared programs and much more!"
-
-#, fuzzy
-msgid "hedy_choice_title"
-msgstr "Hedy's Choice"
-
-#, fuzzy
-msgid "number_lines"
-msgstr "Number of lines"
-
-msgid "creator"
-msgstr "बनाने वाला"
-
-msgid "view_program"
-msgstr "प्रोग्राम देखें"
-
-#, fuzzy
-msgid "report_program"
-msgstr "Are you sure you want to report this program?"
-
-msgid "no_programs"
-msgstr "आपका अभी तक कोई प्रोग्राम नहीं है।"
-
-msgid "my_classes"
-msgstr "मेरी कक्षाएँ"
-
-msgid "students"
-msgstr "छात्र"
-
-#, fuzzy
-msgid "duplicate"
-msgstr "Duplicate"
-
-msgid "delete_class_prompt"
-msgstr "क्या आप वाकई कक्षा को हटाना चाहते हैं?"
-
-msgid "create_class"
-msgstr "नई कक्षा बनाएं"
-
-msgid "my_adventures"
-msgstr "मेरे रोमांच"
-
-msgid "last_update"
-msgstr "आखिरी अपडेट"
-
-msgid "adventure_prompt"
-msgstr "कृपया adventure का नाम दर्ज करें"
-
-msgid "create_adventure"
-msgstr "adventure बनाएं"
-
-#, fuzzy
-msgid "download"
-msgstr "Download"
-
-#, fuzzy
-msgid "highscores"
-msgstr "गणना"
+msgid "highest_level_reached"
+msgstr "पहुंचा गया उच्चतम स्तर"
+
+#, fuzzy
+msgid "highest_quiz_score"
+msgstr "Highest quiz score"
 
 #, fuzzy
 msgid "highscore_explanation"
@@ -1052,7 +872,6 @@
 "highscores. Do you wish to create one?"
 
 #, fuzzy
-<<<<<<< HEAD
 msgid "highscores"
 msgstr "गणना"
 
@@ -1062,191 +881,157 @@
 #, fuzzy
 msgid "ill_work_some_more"
 msgstr "I'll work on it a little longer"
-=======
-msgid "create_public_profile"
-msgstr "सार्वजानिक पार्श्वचित्र"
->>>>>>> 008e5e2f
-
-#, fuzzy
-msgid "whole_world"
-msgstr "The world"
-
-#, fuzzy
-msgid "your_class"
-msgstr "मेरी कक्षाएँ"
-
-msgid "achievements"
-msgstr "उपलब्धियां"
-
-#, fuzzy
-msgid "country_title"
-msgstr "Please select a valid country."
+
+msgid "image_invalid"
+msgstr "आपकी फोटो अमान्य है"
+
+msgid "input"
+msgstr "ask से input"
+
+msgid "integer"
+msgstr "एक संख्या"
+
+msgid "invalid_class_link"
+msgstr "कक्षा में शामिल होने के लिए अमान्य लिंक|"
+
+msgid "invalid_teacher_invitation_code"
+msgstr "िक्षक आमंत्रण कोड अमान्य है| शिक्षक बनने के लिए, hello@hedy.org पर संपर्क करें|"
+
+#, fuzzy
+msgid "invalid_tutorial_step"
+msgstr "Invalid tutorial step"
+
+msgid "invalid_username_password"
+msgstr "अमान्य उपयोगकर्तानाम/सांकेतिक शब्द"
+
+#, fuzzy
+msgid "invite_by_username"
+msgstr "All usernames need to be unique."
+
+msgid "invite_date"
+msgstr "आमंत्रण तिथि"
+
+msgid "invite_message"
+msgstr "आपको कक्षा में शामिल होने का निमंत्रण मिला है"
+
+msgid "invite_prompt"
+msgstr "एक उपयोगकर्ता नाम दर्ज करें"
+
+msgid "join_class"
+msgstr "कक्षा में शामिल हों"
+
+msgid "join_prompt"
+msgstr ""
+"कक्षा में शामिल होने के लिए आपके पास एक खाता होना चाहिए। क्या आप अभी लॉग इन करना "
+"चाहेंगे?"
+
+#, fuzzy
+msgid "keyword_language_invalid"
+msgstr ""
+"Please select a valid keyword language (select English or your own language)."
+
+msgid "language_invalid"
+msgstr "कृपया एक मान्य भाषा चुनें"
+
+msgid "languages"
+msgstr "आपने इनमें से किस प्रोग्रामिंग भाषा का पहले उपयोग किया है?"
 
 msgid "last_achievement"
 msgstr "पिछली अर्जित उपलब्धि"
 
-#, fuzzy
-msgid "ago"
-msgstr "{timestamp} ago"
-
-#, fuzzy
-msgid "welcome"
-msgstr "हेडी में आपका स्वागत है! अब आप एक शिक्षक खाते के गर्वित स्वामी हैं जो आपको कक्षाएं बनाने और छात्रों को आमंत्रित करने की अनुमति देता है।"
-
-#, fuzzy
-msgid "welcome_back"
-msgstr "हेडी में आपका स्वागत है! अब आप एक शिक्षक खाते के गर्वित स्वामी हैं जो आपको कक्षाएं बनाने और छात्रों को आमंत्रित करने की अनुमति देता है।"
-
-#, fuzzy
-msgid "teacher_tutorial_logo_alt"
-msgstr "आपको कक्षा में शामिल होने का निमंत्रण मिला है"
-
-#, fuzzy
-msgid "start_teacher_tutorial"
-msgstr "Start teacher tutorial"
-
-<<<<<<< HEAD
-msgid "join_prompt"
-msgstr ""
-"कक्षा में शामिल होने के लिए आपके पास एक खाता होना चाहिए। क्या आप अभी लॉग इन करना "
-"चाहेंगे?"
-
-#, fuzzy
-msgid "keyword_language_invalid"
-msgstr ""
-"Please select a valid keyword language (select English or your own language)."
-=======
-#, fuzzy
-msgid "hedy_tutorial_logo_alt"
-msgstr "Start hedy tutorial"
-
-#, fuzzy
-msgid "start_hedy_tutorial"
-msgstr "Start hedy tutorial"
->>>>>>> 008e5e2f
-
-#, fuzzy
-msgid "start_programming_logo_alt"
-msgstr "Directly start programming"
-
-#, fuzzy
-msgid "start_programming"
-msgstr "Directly start programming"
-
-#, fuzzy
-msgid "explore_programs_logo_alt"
-msgstr "्रोग्राम्स का अन्वेषण करें"
-
-#, fuzzy
-msgid "your_account"
-msgstr "अभी तक कोई खाता नहीं?"
-
-#, fuzzy
-msgid "profile_logo_alt"
-msgstr "प्रोफ़ाइल अद्यतन की गई|"
-
-#, fuzzy
-msgid "no_public_profile"
-msgstr "सार्वजानिक पार्श्वचित्र"
-
-#, fuzzy
-msgid "create_question"
-msgstr "Do you want to create one?"
-
-msgid "amount_created"
-msgstr "प्रोग्राम बनाया"
-
-msgid "amount_saved"
-msgstr "प्रोग्राम सहेजे गए"
-
-msgid "amount_submitted"
-msgstr "्रस्तुत प्रोग्राम "
-
-#, fuzzy
-msgid "your_last_program"
-msgstr "पसंदीदा प्रोग्राम "
-
-msgid "ok"
-msgstr "ठीक है"
-
-msgid "cancel"
-msgstr "रद्द करें"
-
-<<<<<<< HEAD
+msgid "last_edited"
+msgstr "पिछला संपादित"
+
+msgid "last_login"
+msgstr "आखरी लॉगइन"
+
+msgid "last_update"
+msgstr "आखिरी अपडेट"
+
+#, fuzzy
+msgid "lastname"
+msgstr "नाम"
+
+msgid "leave_class"
+msgstr "कक्षा छोड़ें"
+
+msgid "level"
+msgstr "स्तर"
+
+msgid "level_invalid"
+msgstr "यह हेडी स्तर अमान्य है"
+
+#, fuzzy
+msgid "level_not_class"
+msgstr "You're in a class where this level has not been made available yet"
+
+msgid "level_title"
+msgstr "स्तर"
+
+#, fuzzy
+msgid "link"
+msgstr "लॉगिन"
+
+msgid "list"
+msgstr "एक सूची"
+
 #, fuzzy
 msgid "logged_in_to_share"
 msgstr "You must be logged in to save and share a program."
-=======
-msgid "close"
-msgstr ""
->>>>>>> 008e5e2f
-
-msgid "achievement_earned"
-msgstr "आपने एक उपलब्धि अर्जित की है!"
-
-#, fuzzy
-msgid "mailing_title"
-msgstr "शीर्षक"
-
-msgid "email"
-msgstr "ईमेल"
-
-#, fuzzy
-msgid "surname"
-msgstr "उपयोगकर्ता नाम"
-
-#, fuzzy
-msgid "lastname"
-msgstr "नाम"
-
-msgid "country"
-msgstr "देश"
-
-#, fuzzy
-msgid "subscribe"
-msgstr "समाचार पत्रिका की सदस्यता लें"
-
-#, fuzzy
-<<<<<<< HEAD
+
+msgid "login"
+msgstr "लॉगिन"
+
+msgid "login_long"
+msgstr "आपके खाते में लॉगिन करें"
+
+msgid "logout"
+msgstr "लॉग आउट"
+
+#, fuzzy
+msgid "longest_program"
+msgstr "Longest program"
+
+#, fuzzy
+msgid "mail_change_password_body"
+msgstr "सांकेतिक शब्द बदलें"
+
+#, fuzzy
+msgid "mail_change_password_subject"
+msgstr "सांकेतिक शब्द बदलें"
+
+#, fuzzy
 msgid "mail_error_change_processed"
 msgstr ""
 "Something went wrong when sending a validation mail, the changes are still "
 "correctly processed."
-=======
-msgid "required_field"
-msgstr "Fields marked with an * are required"
->>>>>>> 008e5e2f
-
-#, fuzzy
-msgid "previous_campaigns"
-msgstr "View previous campaigns"
-
-msgid "step_title"
-msgstr "कार्यभार"
-
-msgid "share_your_program"
-msgstr ""
-
-msgid "hand_in_exercise"
-msgstr ""
-
-#, fuzzy
-msgid "tutorial"
-msgstr "Tutorial"
-
-#, fuzzy
-msgid "cheatsheet_title"
-msgstr "Hide cheatsheet"
-
-#, fuzzy
-msgid "commands"
-msgstr "Commands"
-
-#, fuzzy
-msgid "english"
-msgstr "English"
-
-<<<<<<< HEAD
+
+#, fuzzy
+msgid "mail_goodbye"
+msgstr ""
+"Thank you!\n"
+"The Hedy team"
+
+#, fuzzy
+msgid "mail_hello"
+msgstr "Hi {username}!"
+
+#, fuzzy
+msgid "mail_recover_password_body"
+msgstr "सांकेतिक शब्द को फिर से कायम करने अनुरोध करें"
+
+#, fuzzy
+msgid "mail_recover_password_subject"
+msgstr "सांकेतिक शब्द को फिर से कायम करने अनुरोध करें"
+
+#, fuzzy
+msgid "mail_reset_password_body"
+msgstr "सांकेतिक शब्द को फिर से कायम करें"
+
+#, fuzzy
+msgid "mail_reset_password_subject"
+msgstr "सांकेतिक शब्द को फिर से कायम करें"
+
 #, fuzzy
 msgid "mail_welcome_teacher_body"
 msgstr ""
@@ -1267,1082 +1052,983 @@
 "Felienne/hedy/discussions/categories/q-a\">Q&A discussion</a>, or <a href="
 "\"mailto: hello@hedy.org\">send us an email</a>.\n"
 "Keep programming!"
-=======
-msgid "login_long"
-msgstr "आपके खाते में लॉगिन करें"
->>>>>>> 008e5e2f
-
-msgid "login"
-msgstr "लॉगिन"
+
+#, fuzzy
+msgid "mail_welcome_teacher_subject"
+msgstr "Your Hedy teacher account is ready"
+
+#, fuzzy
+msgid "mail_welcome_verify_body"
+msgstr ""
+"Your Hedy account has been created successfully. Welcome!\n"
+"Please click on this link to verify your email address: {link}"
+
+#, fuzzy
+msgid "mail_welcome_verify_subject"
+msgstr "Welcome to Hedy"
+
+#, fuzzy
+msgid "mailing_title"
+msgstr "शीर्षक"
+
+#, fuzzy
+msgid "main_subtitle"
+msgstr "्रस्तुत प्रोग्राम "
+
+#, fuzzy
+msgid "main_title"
+msgstr "शीर्षक"
+
+#, fuzzy
+msgid "make_sure_you_are_done"
+msgstr ""
+"Make sure you are done! You will not be able to change your program anymore "
+"after you click \"Hand in\"."
+
+msgid "male"
+msgstr "पुरुष"
+
+#, fuzzy
+msgid "mandatory_mode"
+msgstr "Mandatory developer's mode"
+
+msgid "my_account"
+msgstr "मेरा खाता"
+
+msgid "my_achievements"
+msgstr "मेरी उपलब्धियां"
+
+msgid "my_adventures"
+msgstr "मेरे रोमांच"
+
+msgid "my_classes"
+msgstr "मेरी कक्षाएँ"
+
+msgid "my_messages"
+msgstr "मेरे संदेश"
+
+msgid "name"
+msgstr "नाम"
+
+#, fuzzy
+msgid "nav_explore"
+msgstr "Explore"
+
+#, fuzzy
+msgid "nav_hedy"
+msgstr "Hedy"
+
+#, fuzzy
+msgid "nav_learn_more"
+msgstr "Learn more"
+
+#, fuzzy
+msgid "nav_start"
+msgstr "Home"
+
+msgid "nested blocks"
+msgstr "एक ब्लॉक में एक ब्लॉक"
+
+msgid "new_password"
+msgstr "नया सांकेतिक शब्द"
+
+msgid "newline"
+msgstr "एक नई पंक्ति"
+
+#, fuzzy
+msgid "next_exercise"
+msgstr "Next exercise"
+
+#, fuzzy
+msgid "next_page"
+msgstr "Next page"
+
+#, fuzzy
+msgid "next_step_tutorial"
+msgstr "Next step >>>"
+
+msgid "no"
+msgstr "नहीं"
 
 msgid "no_account"
 msgstr "अभी तक कोई खाता नहीं?"
 
-msgid "create_account"
-msgstr "खाता बनाएं"
-
-msgid "forgot_password"
-msgstr "आपका सांकेतिक शब्द भूल गए?"
-
-#, fuzzy
-msgid "main_title"
+#, fuzzy
+msgid "no_accounts"
+msgstr "There are no accounts to create."
+
+#, fuzzy
+msgid "no_certificate"
+msgstr "This user hasn't earned the Hedy Certificate of Completion"
+
+#, fuzzy
+msgid "no_more_flat_if"
+msgstr "Starting in level 8, the line after {if} needs to start with 4 spaces."
+
+msgid "no_programs"
+msgstr "आपका अभी तक कोई प्रोग्राम नहीं है।"
+
+#, fuzzy
+msgid "no_public_profile"
+msgstr "सार्वजानिक पार्श्वचित्र"
+
+msgid "no_shared_programs"
+msgstr "कोई साझा प्रोग्राम नहीं है ..."
+
+#, fuzzy
+msgid "no_such_adventure"
+msgstr "This adventure doesn't exist!"
+
+msgid "no_such_class"
+msgstr "ऐसी कोई हेडी कक्षा नहीं!"
+
+#, fuzzy
+msgid "no_such_highscore"
+msgstr "ऐसा कोई हेडी स्तर नहीं!"
+
+msgid "no_such_level"
+msgstr "ऐसा कोई हेडी स्तर नहीं!"
+
+msgid "no_such_program"
+msgstr "ऐसा कोई हेडी प्रोग्राम नहीं!"
+
+msgid "not_enrolled"
+msgstr "ऐसा लगता है कि आप इस कक्षा में नहीं हैं!"
+
+#, fuzzy
+msgid "not_in_class_no_handin"
+msgstr ""
+"You are not in a class, so there's no need for you to hand in anything."
+
+#, fuzzy
+msgid "not_logged_in_handin"
+msgstr "You must be logged in to hand in an assignment."
+
+msgid "not_teacher"
+msgstr "लगता है आप शिक्षक नहीं हैं!"
+
+msgid "number"
+msgstr "एक संख्या"
+
+#, fuzzy
+msgid "number_achievements"
+msgstr "Number of achievements"
+
+#, fuzzy
+msgid "number_lines"
+msgstr "Number of lines"
+
+msgid "number_programs"
+msgstr "प्रोग्राम्स की संख्या"
+
+msgid "ok"
+msgstr "ठीक है"
+
+#, fuzzy
+msgid "only_you_can_see"
+msgstr "Only you can see this program."
+
+msgid "open"
+msgstr "खुला"
+
+#, fuzzy
+msgid "opening_date"
+msgstr "Opening date"
+
+#, fuzzy
+msgid "opening_dates"
+msgstr "Opening dates"
+
+#, fuzzy
+msgid "option"
+msgstr "Option"
+
+msgid "or"
+msgstr "या"
+
+msgid "other"
+msgstr "अन्य"
+
+msgid "other_block"
+msgstr "एक और ब्लॉक भाषा"
+
+#, fuzzy
+msgid "other_settings"
+msgstr "Other settings"
+
+#, fuzzy
+msgid "other_source"
+msgstr "Other"
+
+msgid "other_text"
+msgstr "एक और पाठ भाषा"
+
+msgid "overwrite_warning"
+msgstr ""
+"आपके पास पहले से ही इस नाम का एक प्रोग्राम है, इस प्रोग्राम को सहेजने से पुराना प्रोग्राम "
+"अधिलेखित हो जाएगा। क्या आपको यकीन है?"
+
+msgid "page"
+msgstr "पृष्ठ"
+
+msgid "page_not_found"
+msgstr "हमें वह पृष्ठ नहीं मिला!"
+
+#, fuzzy
+msgid "parsons_title"
 msgstr "शीर्षक"
 
-#, fuzzy
-msgid "main_subtitle"
-msgstr "्रस्तुत प्रोग्राम "
-
-#, fuzzy
-<<<<<<< HEAD
-msgid "main_title"
-msgstr "शीर्षक"
-
-#, fuzzy
-msgid "make_sure_you_are_done"
-msgstr ""
-"Make sure you are done! You will not be able to change your program anymore "
-"after you click \"Hand in\"."
-=======
-msgid "try_it"
-msgstr "कोशिश करें"
->>>>>>> 008e5e2f
-
-msgid "subscribe_newsletter"
-msgstr "समाचार पत्रिका की सदस्यता लें"
-
-#, fuzzy
-msgid "nav_learn_more"
-msgstr "Learn more"
-
-#, fuzzy
-msgid "teacher_manual"
-msgstr "Teacher manual"
+msgid "password"
+msgstr "सांकेतिक शब्द"
+
+msgid "password_change_not_allowed"
+msgstr "आपको इस उपयोगकर्ता का पासवर्ड बदलने की अनुमति नहीं है"
+
+msgid "password_change_prompt"
+msgstr "क्या आप वाकई इस सांकेतिक शब्द को बदलना चाहते हैं?"
+
+msgid "password_change_success"
+msgstr "आपके छात्र का पासवर्ड सफलतापूर्वक बदल दिया गया है"
+
+msgid "password_invalid"
+msgstr "आपका पासवर्ड अमान्य है"
+
+msgid "password_repeat"
+msgstr "सांकेतिक शब्द को दोहराएं"
+
+msgid "password_resetted"
+msgstr "आपका सांकेतिक शब्द सफलतापूर्वक कायम हो गया है| कृपया लॉगिन करें|"
+
+msgid "password_six"
+msgstr "सांकेतिक शब्द में कम से कम छह वर्ण होना चाहिए|"
+
+msgid "password_updated"
+msgstr "सांकेतिक शब्द अद्यतन किया गया|"
+
+#, fuzzy
+msgid "passwords_six"
+msgstr "All passwords need to be six characters or longer."
+
+msgid "pending_invites"
+msgstr "लंबित आमंत्रण"
+
+#, fuzzy
+msgid "people_with_a_link"
+msgstr ""
+"Other people with a link can see this program. It also can be found on the "
+"\"Explore\" page."
+
+#, fuzzy
+msgid "percentage"
+msgstr "percentage"
+
+#, fuzzy
+msgid "percentage_achieved"
+msgstr "Achieved by {percentage}% of the users"
+
+msgid "period"
+msgstr "एक लाघव चिन्ह"
+
+msgid "personal_text"
+msgstr "व्यक्तिगत पाठ"
+
+msgid "personal_text_invalid"
+msgstr "आपका व्यक्तिगत पाठ अमान्य है"
+
+#, fuzzy
+msgid "postfix_classname"
+msgstr "Postfix classname"
+
+#, fuzzy
+msgid "preferred_keyword_language"
+msgstr "Preferred keyword language"
+
+msgid "preferred_language"
+msgstr "पसंदीदा भाषा"
+
+msgid "preview"
+msgstr "पूर्वावलोकन"
+
+#, fuzzy
+msgid "previous_campaigns"
+msgstr "View previous campaigns"
 
 #, fuzzy
 msgid "privacy_terms"
 msgstr "privacy terms"
 
 #, fuzzy
-msgid "hedy_on_github"
-msgstr "Hedy on Github"
-
-#, fuzzy
-msgid "become_a_sponsor"
-msgstr "Become a sponsor"
-
-#, fuzzy
-msgid "discord_server"
-msgstr "Discord server"
-
-#, fuzzy
-msgid "translating_hedy"
-msgstr "Translating Hedy"
-
-#, fuzzy
-msgid "teacher_account_request"
-msgstr "You have a pending teacher account request"
-
-msgid "account_overview"
-msgstr "खाता निरीक्षण"
-
-msgid "my_messages"
-msgstr "मेरे संदेश"
-
-msgid "invite_message"
-msgstr "आपको कक्षा में शामिल होने का निमंत्रण मिला है"
-
-msgid "sent_by"
-msgstr "यह आमंत्रण इनके द्वारा भेजा गया है"
-
-<<<<<<< HEAD
-#, fuzzy
-msgid "next_page"
-msgstr "Next page"
-=======
-msgid "delete_invite"
-msgstr "आमंत्रण हटाएं"
+msgid "private"
+msgstr "Private"
+
+#, fuzzy
+msgid "profile_logo_alt"
+msgstr "प्रोफ़ाइल अद्यतन की गई|"
+
+msgid "profile_picture"
+msgstr "प्रोफ़ाइल फोटो"
+
+msgid "profile_updated"
+msgstr "प्रोफ़ाइल अद्यतन की गई|"
+
+#, fuzzy
+msgid "profile_updated_reload"
+msgstr "Profile updated, page will be re-loaded."
+
+#, fuzzy
+msgid "program_contains_error"
+msgstr "This program contains an error, are you sure you want to share it?"
+
+msgid "program_header"
+msgstr "मेरे प्रोग्राम्स"
+
+msgid "programming_experience"
+msgstr "क्या आपके पास प्रोग्रामिंग का अनुभव है?"
+
+msgid "programming_invalid"
+msgstr "कृपया एक मान्य प्रोग्रामिंग भाषा चुनें"
+
+msgid "programs"
+msgstr "प्रोग्राम्स"
+
+#, fuzzy
+msgid "programs_created"
+msgstr "मेरे प्रोग्राम्स"
+
+#, fuzzy
+msgid "programs_saved"
+msgstr "प्रोग्राम्स"
+
+#, fuzzy
+msgid "programs_submitted"
+msgstr "्रस्तुत प्रोग्राम "
+
+msgid "prompt_join_class"
+msgstr "क्या आप इस कक्षा में शामिल होना चाहते हैं?"
+
+#, fuzzy
+msgid "public"
+msgstr "Public"
+
+msgid "public_invalid"
+msgstr "यह अनुबंध चयन अमान्य है"
 
 msgid "public_profile"
 msgstr "सार्वजानिक पार्श्वचित्र"
->>>>>>> 008e5e2f
-
-#, fuzzy
-msgid "visit_own_public_profile"
-msgstr "सार्वजानिक पार्श्वचित्र"
-
-msgid "profile_picture"
-msgstr "प्रोफ़ाइल फोटो"
-
-msgid "personal_text"
-msgstr "व्यक्तिगत पाठ"
-
-msgid "your_personal_text"
-msgstr "आपका व्यक्तिगत पाठ..."
-
-msgid "favourite_program"
-msgstr "पसंदीदा प्रोग्राम "
-
-msgid "public_profile_info"
-msgstr "इस बॉक्स को चुनकर मैं अपनी प्रोफ़ाइल को सभी के लिए दृश्यमान बनाता हूं। अपना नाम या घर का पता जैसी व्यक्तिगत जानकारी साझा न करने के लिए सावधान रहें, क्योंकि हर कोई इसे देख सकेगा!"
-
-msgid "update_public"
-msgstr "सार्वजनिक प्रोफ़ाइल अद्यतन करें"
-
-msgid "are_you_sure"
-msgstr "क्या आपको यकीन है? आप इस क्रिया को लौटा नहीं सकते| "
-
-msgid "delete_public"
-msgstr "सार्वजनिक प्रोफ़ाइल हटाएं"
-
-msgid "self_removal_prompt"
-msgstr "क्या आप वाकई इस कक्षा को छोड़ना चाहते हैं?"
-
-msgid "leave_class"
-msgstr "कक्षा छोड़ें"
-
-msgid "settings"
-msgstr "ेरी व्यक्तिगत सेटिंग"
-
-msgid "birth_year"
-msgstr "जन्म वर्ष"
-
-msgid "preferred_language"
-msgstr "पसंदीदा भाषा"
-
-#, fuzzy
-msgid "preferred_keyword_language"
-msgstr "Preferred keyword language"
-
-msgid "gender"
-msgstr "लिंग"
-
-msgid "female"
-msgstr "महिला"
-
-msgid "male"
-msgstr "पुरुष"
-
-<<<<<<< HEAD
-#, fuzzy
-msgid "not_in_class_no_handin"
-msgstr ""
-"You are not in a class, so there's no need for you to hand in anything."
-
-#, fuzzy
-msgid "not_logged_in_handin"
-msgstr "You must be logged in to hand in an assignment."
-=======
-msgid "other"
-msgstr "अन्य"
-
-#, fuzzy
-msgid "agree_third_party"
-msgstr "I consent to being contacted by partners of Leiden University with sales opportunities (optional)"
->>>>>>> 008e5e2f
-
-msgid "update_profile"
-msgstr "्रोफ़ाइल अपडेट करें"
-
-msgid "destroy_profile"
-msgstr "खाता स्थायी रूप से हटाएं"
-
-msgid "change_password"
-msgstr "सांकेतिक शब्द बदलें"
-
-#, fuzzy
-msgid "current_password"
-msgstr "Current password"
-
-msgid "new_password"
-msgstr "नया सांकेतिक शब्द"
-
-<<<<<<< HEAD
-#, fuzzy
-msgid "only_you_can_see"
-msgstr "Only you can see this program."
-=======
-msgid "repeat_new_password"
-msgstr "नया सांकेतिक शब्द दोहराएं"
->>>>>>> 008e5e2f
-
-msgid "request_teacher"
-msgstr "मैं एक शिक्षक हूं और मैं एक शिक्षक के खाते के लिए आवेदन करना चाहता/चाहती हूं"
-
-#, fuzzy
-msgid "request_teacher_account"
-msgstr "Request teacher account"
-
-msgid "recent"
-msgstr "मेरे हाल के प्रोग्राम्स"
-
-#, fuzzy
-msgid "all"
-msgstr "All"
-
-#, fuzzy
-msgid "submitted"
-msgstr "Submitted"
-
-#, fuzzy
-msgid "search_button"
-msgstr "कोड को सहेजें और साझा करें"
-
-msgid "submitted_header"
-msgstr "यह एक प्रस्तुत किया गया प्रोग्राम है और इसे बदला नहीं जा सकता"
-
-msgid "title"
-msgstr "शीर्षक"
-
-msgid "last_edited"
-msgstr "पिछला संपादित"
-
-msgid "favourite_confirm"
-msgstr "क्या आप वाकई इस प्रोग्राम को अपने पसंदीदा के रूप में सेट करना चाहते हैं?"
-
-msgid "open"
-msgstr "खुला"
-
-<<<<<<< HEAD
-msgid "overwrite_warning"
-msgstr ""
-"आपके पास पहले से ही इस नाम का एक प्रोग्राम है, इस प्रोग्राम को सहेजने से पुराना प्रोग्राम "
-"अधिलेखित हो जाएगा। क्या आपको यकीन है?"
-=======
-msgid "copy_clipboard"
-msgstr "क्लिपबोर्ड पर सफलतापूर्वक कॉपी किया गया"
->>>>>>> 008e5e2f
-
-msgid "delete_confirm"
-msgstr "क्या आप वाकई प्रोग्राम को हटाना चाहते हैं?"
-
-msgid "delete"
-msgstr "हटाएँ"
-
-msgid "unshare_confirm"
-msgstr "क्या आप वाकई प्रोग्राम को निजी बनाना चाहते हैं?"
-
-msgid "unshare"
-msgstr "साझेदारी से हटाएँ"
-
-msgid "submit_warning"
-msgstr "क्या आप वाकई इस प्रोग्राम को प्रस्तुत करना चाहते हैं?"
-
-msgid "submit_program"
-msgstr "प्रस्तुत"
-
-msgid "share_confirm"
-msgstr "क्या आप वाकई प्रोग्राम को सार्वजनिक करना चाहते हैं?"
-
-msgid "share"
-msgstr "साझा करें"
-
-msgid "write_first_program"
-msgstr "अपना पहला प्रोग्राम लिखें!"
-
-msgid "next_page"
-msgstr ""
-
-#, fuzzy
-msgid "certified_teacher"
-msgstr "Certified teacher"
-
-#, fuzzy
-msgid "admin"
-msgstr "Admin"
-
-#, fuzzy
-msgid "distinguished_user"
-msgstr "Distinguished user"
-
-#, fuzzy
-msgid "contributor"
-msgstr "Contributor"
-
-<<<<<<< HEAD
-#, fuzzy
-msgid "people_with_a_link"
-msgstr ""
-"Other people with a link can see this program. It also can be found on the "
-"\"Explore\" page."
-=======
-msgid "program_header"
-msgstr "मेरे प्रोग्राम्स"
->>>>>>> 008e5e2f
-
-msgid "no_shared_programs"
-msgstr "कोई साझा प्रोग्राम नहीं है ..."
-
-msgid "recover_password"
-msgstr "सांकेतिक शब्द को फिर से कायम करने अनुरोध करें"
-
-msgid "send_password_recovery"
-msgstr "मुझे एक सांकेतिक शब्द पुनर्प्राप्ति लिंक भेजें"
-
-msgid "reset_password"
-msgstr "सांकेतिक शब्द को फिर से कायम करें"
-
-msgid "password_repeat"
-msgstr "सांकेतिक शब्द को दोहराएं"
-
-#, fuzzy
-msgid "signup_student_or_teacher"
-msgstr "Are you a student or a teacher?"
-
-#, fuzzy
-msgid "student_signup_header"
-msgstr "Student"
-
-#, fuzzy
-msgid "teacher_signup_header"
-msgstr "Teacher"
-
-#, fuzzy
-msgid "create_teacher_account"
-msgstr "Create a teacher account"
-
-#, fuzzy
-msgid "create_student_account"
-msgstr "Create an account"
-
-#, fuzzy
-msgid "create_teacher_account_explanation"
-msgstr "With a teacher account, you can save your programs and see the results of your students."
-
-#, fuzzy
-<<<<<<< HEAD
-msgid "private"
-msgstr "Private"
-=======
-msgid "create_student_account_explanation"
-msgstr "You can save your own programs with an account."
->>>>>>> 008e5e2f
-
-#, fuzzy
-msgid "heard_about_hedy"
-msgstr "How have you heard about Hedy?"
-
-#, fuzzy
-msgid "from_another_teacher"
-msgstr "From another teacher"
-
-#, fuzzy
-msgid "social_media"
-msgstr "Social media"
-
-#, fuzzy
-msgid "from_video"
-msgstr "From a video"
-
-#, fuzzy
-msgid "from_magazine_website"
-msgstr "From a magazine or website"
-
-#, fuzzy
-msgid "other_source"
-msgstr "Other"
-
-msgid "programming_experience"
-msgstr "क्या आपके पास प्रोग्रामिंग का अनुभव है?"
-
-msgid "languages"
-msgstr "आपने इनमें से किस प्रोग्रामिंग भाषा का पहले उपयोग किया है?"
-
-msgid "other_block"
-msgstr "एक और ब्लॉक भाषा"
-
-msgid "other_text"
-msgstr "एक और पाठ भाषा"
-
-#, fuzzy
-msgid "agree_with"
-msgstr "I agree to the"
-
-msgid "already_account"
-msgstr "पहले से ही एक खाता है?"
-
-msgid "teacher_invitation_require_login"
-msgstr "एक शिक्षक के रूप में आपकी प्रोफ़ाइल सेट करने के लिए हमें आपको लॉग इन करने की आवश्यकता होगी। यदि आपके पास कोई खाता नहीं है, तो कृपया एक बनाएं।"
-
-#, fuzzy
-msgid "submission_time"
-msgstr "Handed in at"
-
-msgid "by"
-msgstr "से"
-
-#, fuzzy
-msgid "parsons_title"
-msgstr "शीर्षक"
-
-#, fuzzy
-msgid "quiz_tab"
-msgstr "Quiz"
-
-<<<<<<< HEAD
-#, fuzzy
-msgid "public"
-msgstr "Public"
-=======
-msgid "example_code_header"
-msgstr "उदाहरण हेडी कोड"
->>>>>>> 008e5e2f
-
-msgid "search"
-msgstr "ढूंढें..."
-
-#, fuzzy
-msgid "variables"
-msgstr "Variables"
-
-<<<<<<< HEAD
+
 msgid "public_profile_info"
 msgstr ""
 "इस बॉक्स को चुनकर मैं अपनी प्रोफ़ाइल को सभी के लिए दृश्यमान बनाता हूं। अपना नाम या घर "
 "का पता जैसी व्यक्तिगत जानकारी साझा न करने के लिए सावधान रहें, क्योंकि हर कोई इसे देख "
 "सकेगा!"
-=======
-msgid "enter_text"
-msgstr "msgstr अपना उत्तर यहाँ दर्ज करें "
->>>>>>> 008e5e2f
-
-msgid "enter"
-msgstr "दर्ज करें"
+
+msgid "public_profile_updated"
+msgstr "सार्वजनिक प्रोफ़ाइल अद्यतन की गई।"
 
 #, fuzzy
 msgid "pygame_waiting_for_input"
 msgstr "Waiting for a button press..."
 
-#, fuzzy
-msgid "already_program_running"
-msgstr "प्रोग्रामिंग शुरू करें"
+msgid "question"
+msgstr "प्रश्न"
+
+msgid "question mark"
+msgstr "एक प्रश्न चिह्न"
+
+#, fuzzy
+msgid "question_doesnt_exist"
+msgstr "This question does not exist"
+
+#, fuzzy
+msgid "question_invalid"
+msgstr "आपका टोकन अमान्य है"
+
+#, fuzzy
+msgid "quiz_logo_alt"
+msgstr "Quiz logo"
+
+#, fuzzy
+msgid "quiz_score"
+msgstr "Quiz score"
+
+#, fuzzy
+msgid "quiz_tab"
+msgstr "Quiz"
+
+#, fuzzy
+msgid "quiz_threshold_not_reached"
+msgstr "Quiz threshold not reached to unlock this level"
+
+msgid "read_code_label"
+msgstr "ज़ोर से पढ़ें"
+
+msgid "recent"
+msgstr "मेरे हाल के प्रोग्राम्स"
+
+msgid "recover_password"
+msgstr "सांकेतिक शब्द को फिर से कायम करने अनुरोध करें"
+
+msgid "regress_button"
+msgstr "्तर {level} पर वापस जाएँ"
+
+msgid "remove"
+msgstr "हटा दें"
+
+msgid "remove_customization"
+msgstr "अनुकूलन निकालें"
+
+msgid "remove_customizations_prompt"
+msgstr "क्या आप वाकई इस वर्ग के अनुकूलन को हटाना चाहते हैं?"
+
+msgid "remove_student_prompt"
+msgstr "क्या आप वाकई छात्र को कक्षा से बाहर निकलना चाहते हैं?"
+
+#, fuzzy
+msgid "repair_program_logo_alt"
+msgstr "Repair program icon"
+
+msgid "repeat_match_password"
+msgstr "दोहराया हुआ सांकेतिक शब्द मेल नहीं खाता|"
+
+msgid "repeat_new_password"
+msgstr "नया सांकेतिक शब्द दोहराएं"
+
+#, fuzzy
+msgid "report_failure"
+msgstr "This program does not exist or is not public"
+
+#, fuzzy
+msgid "report_program"
+msgstr "Are you sure you want to report this program?"
+
+#, fuzzy
+msgid "report_success"
+msgstr "This program has been reported"
+
+msgid "request_teacher"
+msgstr "मैं एक शिक्षक हूं और मैं एक शिक्षक के खाते के लिए आवेदन करना चाहता/चाहती हूं"
+
+#, fuzzy
+msgid "request_teacher_account"
+msgstr "Request teacher account"
+
+#, fuzzy
+msgid "required_field"
+msgstr "Fields marked with an * are required"
+
+msgid "reset_adventure_prompt"
+msgstr "क्या आप वाकई सभी चयनित adventures को रीसेट करना चाहते हैं?"
+
+msgid "reset_adventures"
+msgstr "चयनित adventures रीसेट करें"
+
+msgid "reset_password"
+msgstr "सांकेतिक शब्द को फिर से कायम करें"
+
+#, fuzzy
+msgid "reset_view"
+msgstr "Reset"
+
+#, fuzzy
+msgid "retrieve_adventure_error"
+msgstr "You're not allowed to view this adventure!"
+
+msgid "retrieve_class_error"
+msgstr "केवल शिक्षक ही कक्षाएं पुनः प्राप्त कर सकते हैं"
 
 msgid "run_code_button"
 msgstr "कोड को चलाएं"
 
+msgid "save"
+msgstr "सहेजें"
+
+#, fuzzy
+msgid "save_parse_warning"
+msgstr ""
+"आपके पास पहले से ही इस नाम का एक प्रोग्राम है, इस प्रोग्राम को सहेजने से पुराना प्रोग्राम "
+"अधिलेखित हो जाएगा। क्या आपको यकीन है?"
+
+msgid "save_prompt"
+msgstr ""
+"अपने प्रोग्राम को सहेजने के लिए आपके पास एक खाता होना चाहिए। क्या आप अभी लॉग इन करना "
+"चाहेंगे?"
+
+msgid "save_success_detail"
+msgstr "प्रोग्राम सफलतापूर्वक सहेजा गया"
+
+msgid "score"
+msgstr "गणना"
+
+msgid "search"
+msgstr "ढूंढें..."
+
+#, fuzzy
+msgid "search_button"
+msgstr "कोड को सहेजें और साझा करें"
+
+#, fuzzy
+msgid "see_certificate"
+msgstr "See {username} certificate!"
+
+msgid "select"
+msgstr "चुनें"
+
+msgid "select_adventures"
+msgstr "adventures का चयन करें"
+
+#, fuzzy
+msgid "select_levels"
+msgstr "Select levels"
+
+msgid "self_removal_prompt"
+msgstr "क्या आप वाकई इस कक्षा को छोड़ना चाहते हैं?"
+
+msgid "send_password_recovery"
+msgstr "मुझे एक सांकेतिक शब्द पुनर्प्राप्ति लिंक भेजें"
+
+msgid "sent_by"
+msgstr "यह आमंत्रण इनके द्वारा भेजा गया है"
+
+msgid "sent_password_recovery"
+msgstr ""
+"आपको जल्द ही अपना सांकेतिक शब्द फिर से कायम करने के निर्देशों के साथ एक ईमेल प्राप्त होना "
+"चाहिए|"
+
+msgid "settings"
+msgstr "ेरी व्यक्तिगत सेटिंग"
+
+msgid "share"
+msgstr "साझा करें"
+
+#, fuzzy
+msgid "share_by_giving_link"
+msgstr "Show your program to other people by giving them the link below:"
+
+msgid "share_confirm"
+msgstr "क्या आप वाकई प्रोग्राम को सार्वजनिक करना चाहते हैं?"
+
+msgid "share_success_detail"
+msgstr "प्रोग्राम सफलतापूर्वक साझा किया गया"
+
+#, fuzzy
+msgid "share_your_program"
+msgstr "Share your program"
+
+#, fuzzy
+msgid "signup_student_or_teacher"
+msgstr "Are you a student or a teacher?"
+
+msgid "single quotes"
+msgstr "एक उद्धरण चिन्ह"
+
+msgid "slash"
+msgstr "एक स्लैश"
+
+#, fuzzy
+msgid "social_media"
+msgstr "Social media"
+
+#, fuzzy
+msgid "something_went_wrong_keyword_parsing"
+msgstr ""
+"There is a mistake in your adventure, are all keywords correctly surrounded "
+"with { }?"
+
+msgid "space"
+msgstr "एक रिक्त स्थान"
+
+msgid "star"
+msgstr "एक तारा चिन्ह"
+
+#, fuzzy
+msgid "start_hedy_tutorial"
+msgstr "Start hedy tutorial"
+
+#, fuzzy
+msgid "start_programming"
+msgstr "Directly start programming"
+
+#, fuzzy
+msgid "start_programming_logo_alt"
+msgstr "Directly start programming"
+
+msgid "start_quiz"
+msgstr "्रश्नोत्तरी शुरू करें"
+
+#, fuzzy
+msgid "start_teacher_tutorial"
+msgstr "Start teacher tutorial"
+
+msgid "step_title"
+msgstr "कार्यभार"
+
 #, fuzzy
 msgid "stop_code_button"
 msgstr "कोड को सहेजें"
 
-#, fuzzy
-msgid "next_exercise"
-msgstr "Next exercise"
-
-msgid "edit_code_button"
-msgstr "कोड को संपादित करें"
-
-#, fuzzy
-msgid "repair_program_logo_alt"
-msgstr "Repair program icon"
-
-msgid "read_code_label"
-msgstr "ज़ोर से पढ़ें"
-
-msgid "regress_button"
-msgstr "्तर {level} पर वापस जाएँ"
-
-#, fuzzy
-msgid "disabled_button_locked"
-msgstr "Your teacher hasn't unlocked this level yet"
-
-msgid "advance_button"
-msgstr "स्तर {level} पर जाएँ"
-
-#, fuzzy
-msgid "disabled_button_quiz"
-msgstr "Your quiz score is below the threshold, try again!"
-
-msgid "developers_mode"
-msgstr "प्रोग्रामर की तरह"
-
+msgid "string"
+msgstr "टेक्स्ट"
+
+msgid "student_already_in_class"
+msgstr "यह छात्र पहले से ही आपकी कक्षा में है"
+
+msgid "student_already_invite"
+msgstr "इस छात्र के पास पहले से ही एक आमंत्रण लंबित है"
+
+msgid "student_not_existing"
+msgstr "यह उपयोगकर्ता नाम मौजूद नहीं है"
+
+#, fuzzy
+msgid "student_signup_header"
+msgstr "Student"
+
+msgid "students"
+msgstr "छात्र"
+
+#, fuzzy
+msgid "submission_time"
+msgstr "Handed in at"
+
+msgid "submit_answer"
+msgstr "प्रश्न का उत्तर दें"
+
+msgid "submit_program"
+msgstr "प्रस्तुत"
+
+msgid "submit_warning"
+msgstr "क्या आप वाकई इस प्रोग्राम को प्रस्तुत करना चाहते हैं?"
+
+#, fuzzy
+msgid "submitted"
+msgstr "Submitted"
+
+msgid "submitted_header"
+msgstr "यह एक प्रस्तुत किया गया प्रोग्राम है और इसे बदला नहीं जा सकता"
+
+#, fuzzy
+msgid "subscribe"
+msgstr "समाचार पत्रिका की सदस्यता लें"
+
+msgid "subscribe_newsletter"
+msgstr "समाचार पत्रिका की सदस्यता लें"
+
+#, fuzzy
+msgid "surname"
+msgstr "उपयोगकर्ता नाम"
+
+#, fuzzy
+msgid "teacher"
+msgstr "लगता है आप शिक्षक नहीं हैं!"
+
+#, fuzzy
+msgid "teacher_account_request"
+msgstr "You have a pending teacher account request"
+
+#, fuzzy
+msgid "teacher_account_success"
+msgstr "You successfully requested a teacher account."
+
+msgid "teacher_invalid"
+msgstr "आपका शिक्षक मान अमान्य है"
+
+msgid "teacher_invitation_require_login"
+msgstr ""
+"एक शिक्षक के रूप में आपकी प्रोफ़ाइल सेट करने के लिए हमें आपको लॉग इन करने की आवश्यकता "
+"होगी। यदि आपके पास कोई खाता नहीं है, तो कृपया एक बनाएं।"
+
+#, fuzzy
+msgid "teacher_manual"
+msgstr "Teacher manual"
+
+#, fuzzy
+msgid "teacher_signup_header"
+msgstr "Teacher"
+
+#, fuzzy
+msgid "teacher_tutorial_logo_alt"
+msgstr "आपको कक्षा में शामिल होने का निमंत्रण मिला है"
+
+msgid "teacher_welcome"
+msgstr ""
+"हेडी में आपका स्वागत है! अब आप एक शिक्षक खाते के गर्वित स्वामी हैं जो आपको कक्षाएं बनाने और "
+"छात्रों को आमंत्रित करने की अनुमति देता है।"
+
+#, fuzzy
+msgid "template_code"
+msgstr ""
+"This is the explanation of my adventure!\n"
+"\n"
+"This way I can show a command: <code>print</code>\n"
+"\n"
+"But sometimes I might want to show a piece of code, like this:\n"
+"<pre>\n"
+"ask What's your name?\n"
+"echo so your name is \n"
+"</pre>"
+
+#, fuzzy
 msgid "this_turns_in_assignment"
-msgstr ""
-
-msgid "make_sure_you_are_done"
-msgstr ""
-
-msgid "hand_in"
-msgstr ""
-
-msgid "ill_work_some_more"
-msgstr ""
-
-msgid "give_link_to_teacher"
-msgstr ""
-
-msgid "not_in_class_no_handin"
-msgstr ""
-
-msgid "not_logged_in_handin"
-msgstr ""
-
-#, fuzzy
-msgid "hedy_logo_alt"
-msgstr "Hedy logo"
-
-#, fuzzy
-msgid "nav_start"
-msgstr "Home"
-
-#, fuzzy
-msgid "nav_hedy"
-msgstr "Hedy"
-
-#, fuzzy
-msgid "nav_explore"
-msgstr "Explore"
-
-msgid "for_teachers"
-msgstr "शिक्षकों के लिए"
-
-msgid "my_achievements"
-msgstr "मेरी उपलब्धियां"
-
-msgid "my_account"
-msgstr "मेरा खाता"
-
-<<<<<<< HEAD
-#, fuzzy
-msgid "save_parse_warning"
-msgstr ""
-"आपके पास पहले से ही इस नाम का एक प्रोग्राम है, इस प्रोग्राम को सहेजने से पुराना प्रोग्राम "
-"अधिलेखित हो जाएगा। क्या आपको यकीन है?"
-
-msgid "save_prompt"
-msgstr ""
-"अपने प्रोग्राम को सहेजने के लिए आपके पास एक खाता होना चाहिए। क्या आप अभी लॉग इन करना "
-"चाहेंगे?"
-=======
-msgid "logout"
-msgstr "लॉग आउट"
-
-#, fuzzy
-msgid "exercise"
-msgstr "Exercise"
->>>>>>> 008e5e2f
+msgstr "This turns in your assignment to your teacher."
+
+msgid "title"
+msgstr "शीर्षक"
+
+#, fuzzy
+msgid "title_achievements"
+msgstr "Hedy - My achievements"
+
+#, fuzzy
+msgid "title_admin"
+msgstr "Hedy - Administrator page"
+
+#, fuzzy
+msgid "title_class logs"
+msgstr "Hedy - Join class"
+
+#, fuzzy
+msgid "title_class statistics"
+msgstr "मेरे आंकड़े"
+
+#, fuzzy
+msgid "title_class-overview"
+msgstr "Hedy - Class overview"
+
+#, fuzzy
+msgid "title_customize-adventure"
+msgstr "Hedy - Customize adventure"
+
+#, fuzzy
+msgid "title_customize-class"
+msgstr "Hedy - Customize class"
+
+#, fuzzy
+msgid "title_explore"
+msgstr "Hedy - Explore"
+
+#, fuzzy
+msgid "title_for-teacher"
+msgstr "Hedy - For teachers"
+
+#, fuzzy
+msgid "title_join-class"
+msgstr "Hedy - Join class"
+
+#, fuzzy
+msgid "title_landing-page"
+msgstr "Welcome to Hedy!"
+
+#, fuzzy
+msgid "title_learn-more"
+msgstr "Hedy - Learn more"
+
+#, fuzzy
+msgid "title_login"
+msgstr "Hedy - Login"
+
+#, fuzzy
+msgid "title_my-profile"
+msgstr "Hedy - My account"
+
+#, fuzzy
+msgid "title_privacy"
+msgstr "Hedy - Privacy terms"
+
+#, fuzzy
+msgid "title_programs"
+msgstr "Hedy - My programs"
+
+#, fuzzy
+msgid "title_recover"
+msgstr "Hedy - Recover account"
+
+#, fuzzy
+msgid "title_reset"
+msgstr "Hedy - Reset password"
+
+#, fuzzy
+msgid "title_signup"
+msgstr "Hedy - Create an account"
+
+#, fuzzy
+msgid "title_start"
+msgstr "Hedy - A gradual programming language"
+
+#, fuzzy
+msgid "title_view-adventure"
+msgstr "Hedy - View adventure"
+
+msgid "token_invalid"
+msgstr "आपका टोकन अमान्य है"
+
+#, fuzzy
+msgid "too_many_attempts"
+msgstr "Too many attempts"
+
+#, fuzzy
+msgid "translate_error"
+msgstr ""
+"Something went wrong while translating the code. Try running the code to see "
+"if it has an error. Code with errors can not be translated."
+
+#, fuzzy
+msgid "translating_hedy"
+msgstr "Translating Hedy"
+
+#, fuzzy
+msgid "try_it"
+msgstr "कोशिश करें"
+
+#, fuzzy
+msgid "tutorial"
+msgstr "Tutorial"
+
+#, fuzzy
+msgid "tutorial_code_snippet"
+msgstr "Hide cheatsheet"
+
+#, fuzzy
+msgid "tutorial_message_not_found"
+msgstr "आपको कक्षा में शामिल होने का निमंत्रण मिला है"
+
+#, fuzzy
+msgid "tutorial_title_not_found"
+msgstr "हमें वह पृष्ठ नहीं मिला!"
+
+#, fuzzy
+msgid "unauthorized"
+msgstr "You don't have access rights for this page"
+
+#, fuzzy
+msgid "unique_usernames"
+msgstr "All usernames need to be unique."
+
+#, fuzzy
+msgid "unlock_thresholds"
+msgstr "Unlock level thresholds"
+
+#, fuzzy
+msgid "unsaved_class_changes"
+msgstr "There are unsaved changes, are you sure you want to leave this page?"
+
+msgid "unshare"
+msgstr "साझेदारी से हटाएँ"
+
+msgid "unshare_confirm"
+msgstr "क्या आप वाकई प्रोग्राम को निजी बनाना चाहते हैं?"
+
+msgid "unshare_success_detail"
+msgstr "प्रोग्राम सफलतापूर्वक साझा नहीं किया गया"
+
+msgid "update_adventure_prompt"
+msgstr "क्या आप वाकई इस adventure को अद्यतन करना चाहते हैं?"
+
+msgid "update_profile"
+msgstr "्रोफ़ाइल अपडेट करें"
+
+msgid "update_public"
+msgstr "सार्वजनिक प्रोफ़ाइल अद्यतन करें"
+
+#, fuzzy
+msgid "user"
+msgstr "उपयोगकर्ता नाम"
+
+#, fuzzy
+msgid "user_inexistent"
+msgstr "This user doesn't exist"
+
+msgid "user_not_private"
+msgstr "यह उपयोगकर्ता मौजूद नहीं है या उसकी कोई सार्वजनिक प्रोफ़ाइल नहीं है"
+
+msgid "username"
+msgstr "उपयोगकर्ता नाम"
+
+msgid "username_empty"
+msgstr "आपने उपयोगकर्ता नाम दर्ज नहीं किया!"
+
+msgid "username_invalid"
+msgstr "आपका उपयोगकर्ता नाम अमान्य है"
+
+msgid "username_special"
+msgstr "उपयोगकर्तानाम में  `:` या  `@` नहीं हो सकता| "
+
+msgid "username_three"
+msgstr "उपयोगकर्तानाम में कम से कम तीन वर्ण होने चाहिए| "
+
+#, fuzzy
+msgid "usernames_exist"
+msgstr "One or more usernames is already in use."
+
+#, fuzzy
+msgid "value"
+msgstr "Value"
+
+#, fuzzy
+msgid "variables"
+msgstr "Variables"
+
+msgid "view_program"
+msgstr "प्रोग्राम देखें"
+
+#, fuzzy
+msgid "visit_own_public_profile"
+msgstr "सार्वजानिक पार्श्वचित्र"
+
+#, fuzzy
+msgid "welcome"
+msgstr ""
+"हेडी में आपका स्वागत है! अब आप एक शिक्षक खाते के गर्वित स्वामी हैं जो आपको कक्षाएं बनाने और "
+"छात्रों को आमंत्रित करने की अनुमति देता है।"
+
+#, fuzzy
+msgid "welcome_back"
+msgstr ""
+"हेडी में आपका स्वागत है! अब आप एक शिक्षक खाते के गर्वित स्वामी हैं जो आपको कक्षाएं बनाने और "
+"छात्रों को आमंत्रित करने की अनुमति देता है।"
 
 #, fuzzy
 msgid "what_should_my_code_do"
 msgstr "What should my code do?"
 
 #, fuzzy
-msgid "quiz_logo_alt"
-msgstr "Quiz logo"
-
-msgid "start_quiz"
-msgstr "्रश्नोत्तरी शुरू करें"
-
-msgid "go_to_first_question"
-msgstr "प्रश्न 1 पर जाएं"
-
-msgid "question"
-msgstr "प्रश्न"
-
-msgid "hint"
-msgstr "संकेत?"
-
-msgid "submit_answer"
-msgstr "प्रश्न का उत्तर दें"
-
-msgid "feedback_success"
-msgstr "अच्छा!"
-
-msgid "feedback_failure"
-msgstr "गलत!"
-
-msgid "correct_answer"
-msgstr "सही उत्तर है:"
-
-msgid "go_to_question"
-msgstr "्रश्न पर जाएं"
-
-msgid "go_to_quiz_result"
-msgstr "प्रश्नोत्तरी परिणाम पर जाएं"
-
-<<<<<<< HEAD
-msgid "sent_password_recovery"
-msgstr ""
-"आपको जल्द ही अपना सांकेतिक शब्द फिर से कायम करने के निर्देशों के साथ एक ईमेल प्राप्त होना "
-"चाहिए|"
-=======
-msgid "end_quiz"
-msgstr "प्रश्नोत्तरी अंत"
->>>>>>> 008e5e2f
-
-msgid "score"
-msgstr "गणना"
-
-#, fuzzy
-msgid "get_certificate"
-msgstr "Get your certificate!"
-
-<<<<<<< HEAD
-#, fuzzy
-msgid "share_by_giving_link"
-msgstr "Show your program to other people by giving them the link below:"
-=======
-msgid "private"
-msgstr ""
->>>>>>> 008e5e2f
-
-msgid "only_you_can_see"
-msgstr ""
-
-<<<<<<< HEAD
-#, fuzzy
-msgid "share_your_program"
-msgstr "Share your program"
-=======
-msgid "public"
-msgstr ""
->>>>>>> 008e5e2f
-
-msgid "people_with_a_link"
-msgstr ""
-
-msgid "share_by_giving_link"
-msgstr ""
-
-msgid "logged_in_to_share"
-msgstr ""
-
-#, fuzzy
-msgid "certificate"
-msgstr "Certificate of Completion"
-
-#, fuzzy
-<<<<<<< HEAD
-msgid "something_went_wrong_keyword_parsing"
-msgstr ""
-"There is a mistake in your adventure, are all keywords correctly surrounded "
-"with { }?"
-=======
-msgid "fun_statistics_msg"
-msgstr "Here are some fun statistics!"
->>>>>>> 008e5e2f
-
-#, fuzzy
-msgid "highest_quiz_score"
-msgstr "Highest quiz score"
-
-#, fuzzy
-msgid "longest_program"
-msgstr "Longest program"
-
-#, fuzzy
-msgid "number_achievements"
-msgstr "Number of achievements"
-
-#, fuzzy
-msgid "percentage_achieved"
-msgstr "Achieved by {percentage}% of the users"
-
-#, fuzzy
-msgid "title_admin"
-msgstr "Hedy - Administrator page"
-
-msgid "username_invalid"
-msgstr "आपका उपयोगकर्ता नाम अमान्य है"
-
-msgid "teacher_invalid"
-msgstr "आपका शिक्षक मान अमान्य है"
-
-msgid "email_invalid"
-msgstr "कृपया एक मान्य ईमेल डालें|"
-
-#, fuzzy
-msgid "mail_error_change_processed"
-msgstr "Something went wrong when sending a validation mail, the changes are still correctly processed."
-
-msgid "username_special"
-msgstr "उपयोगकर्तानाम में  `:` या  `@` नहीं हो सकता| "
-
-msgid "username_three"
-msgstr "उपयोगकर्तानाम में कम से कम तीन वर्ण होने चाहिए| "
-
-msgid "password_invalid"
-msgstr "आपका पासवर्ड अमान्य है"
-
-#, fuzzy
-msgid "passwords_six"
-msgstr "All passwords need to be six characters or longer."
-
-#, fuzzy
-msgid "mail_welcome_verify_body"
-msgstr ""
-"Your Hedy account has been created successfully. Welcome!\n"
-"Please click on this link to verify your email address: {link}"
-
-#, fuzzy
-msgid "mail_change_password_body"
-msgstr "सांकेतिक शब्द बदलें"
-
-#, fuzzy
-msgid "mail_recover_password_body"
-msgstr "सांकेतिक शब्द को फिर से कायम करने अनुरोध करें"
-
-#, fuzzy
-msgid "mail_reset_password_body"
-msgstr "सांकेतिक शब्द को फिर से कायम करें"
-
-#, fuzzy
-msgid "mail_welcome_teacher_body"
-msgstr ""
-"<strong>Welcome!</strong>\n"
-"Congratulations on your brand new Hedy teachers account. Welcome to the world wide community of Hedy teachers!\n"
-"<strong>What teachers accounts can do</strong>\n"
-"With your teacher account, you have the option to create classes. Your students can than join your classes and you can see their progress. Classes are made and managed though the for <a href=\"https://hedycode.com/for-teachers\">teachers page</a>.\n"
-"<strong>How to share ideas</strong>\n"
-"If you are using Hedy in class, you probably have ideas for improvements! You can share those ideas with us on the <a href=\"https://github.com/Felienne/hedy/discussions/categories/ideas\">Ideas Discussion</a>.\n"
-"<strong>How to ask for help</strong>\n"
-"If anything is unclear, you can post in the <a href=\"https://github.com/Felienne/hedy/discussions/categories/q-a\">Q&A discussion</a>, or <a href=\"mailto: hello@hedy.org\">send us an email</a>.\n"
-"Keep programming!"
-
-#, fuzzy
-msgid "mail_welcome_verify_subject"
-msgstr "Welcome to Hedy"
-
-#, fuzzy
-msgid "mail_change_password_subject"
-msgstr "सांकेतिक शब्द बदलें"
-
-#, fuzzy
-msgid "mail_recover_password_subject"
-msgstr "सांकेतिक शब्द को फिर से कायम करने अनुरोध करें"
-
-#, fuzzy
-msgid "mail_reset_password_subject"
-msgstr "सांकेतिक शब्द को फिर से कायम करें"
-
-#, fuzzy
-msgid "mail_welcome_teacher_subject"
-msgstr "Your Hedy teacher account is ready"
-
-#, fuzzy
-msgid "user"
-msgstr "उपयोगकर्ता नाम"
-
-#, fuzzy
-msgid "mail_hello"
-msgstr "Hi {username}!"
-
-#, fuzzy
-msgid "mail_goodbye"
-msgstr ""
-"Thank you!\n"
-"The Hedy team"
-
-#, fuzzy
-msgid "copy_mail_link"
-msgstr "Please copy and paste this link into a new tab:"
-
-#, fuzzy
-msgid "link"
-msgstr "लॉगिन"
-
-<<<<<<< HEAD
-msgid "teacher_invitation_require_login"
-msgstr ""
-"एक शिक्षक के रूप में आपकी प्रोफ़ाइल सेट करने के लिए हमें आपको लॉग इन करने की आवश्यकता "
-"होगी। यदि आपके पास कोई खाता नहीं है, तो कृपया एक बनाएं।"
-=======
-msgid "invalid_username_password"
-msgstr "अमान्य उपयोगकर्तानाम/सांकेतिक शब्द"
->>>>>>> 008e5e2f
-
-msgid "repeat_match_password"
-msgstr "दोहराया हुआ सांकेतिक शब्द मेल नहीं खाता|"
-
-msgid "language_invalid"
-msgstr "कृपया एक मान्य भाषा चुनें"
-
-#, fuzzy
-<<<<<<< HEAD
-msgid "teacher_tutorial_logo_alt"
-msgstr "आपको कक्षा में शामिल होने का निमंत्रण मिला है"
-
-msgid "teacher_welcome"
-msgstr ""
-"हेडी में आपका स्वागत है! अब आप एक शिक्षक खाते के गर्वित स्वामी हैं जो आपको कक्षाएं बनाने और "
-"छात्रों को आमंत्रित करने की अनुमति देता है।"
-=======
-msgid "agree_invalid"
-msgstr "You have to agree with the privacy terms."
->>>>>>> 008e5e2f
-
-#, fuzzy
-msgid "keyword_language_invalid"
-msgstr "Please select a valid keyword language (select English or your own language)."
-
-<<<<<<< HEAD
-#, fuzzy
-msgid "this_turns_in_assignment"
-msgstr "This turns in your assignment to your teacher."
-=======
+msgid "whole_world"
+msgstr "The world"
+
+msgid "write_first_program"
+msgstr "अपना पहला प्रोग्राम लिखें!"
+
 msgid "year_invalid"
 msgstr "कृपया एक वर्ष डालें जो इनके बीच में हो १९०० और {current_year}"
->>>>>>> 008e5e2f
-
-msgid "gender_invalid"
-msgstr "कृपया एक मान्य लिंग चुनें, चुनें (महिला, पुरुष, अन्य)"
-
-#, fuzzy
-msgid "country_invalid"
-msgstr "Please select a valid country."
-
-#, fuzzy
-msgid "heard_about_invalid"
-msgstr "Please select a valid way you heard about us."
-
-msgid "experience_invalid"
-msgstr "कृपया एक मान्य अनुभव चुनें, चुनें (हां, नहीं)"
-
-msgid "programming_invalid"
-msgstr "कृपया एक मान्य प्रोग्रामिंग भाषा चुनें"
-
-msgid "exists_username"
-msgstr "वह उपयोगकर्तानाम पहले से ही उपयोग में है|"
-
-msgid "exists_email"
-msgstr "वह ईमेल पहले से ही उपयोग में है|"
-
-msgid "token_invalid"
-msgstr "आपका टोकन अमान्य है"
-
-msgid "password_six"
-msgstr "सांकेतिक शब्द में कम से कम छह वर्ण होना चाहिए|"
-
-msgid "password_change_not_allowed"
-msgstr "आपको इस उपयोगकर्ता का पासवर्ड बदलने की अनुमति नहीं है"
-
-msgid "password_change_success"
-msgstr "आपके छात्र का पासवर्ड सफलतापूर्वक बदल दिया गया है"
-
-msgid "password_updated"
-msgstr "सांकेतिक शब्द अद्यतन किया गया|"
-
-msgid "sent_password_recovery"
-msgstr "आपको जल्द ही अपना सांकेतिक शब्द फिर से कायम करने के निर्देशों के साथ एक ईमेल प्राप्त होना चाहिए|"
-
-msgid "password_resetted"
-msgstr "आपका सांकेतिक शब्द सफलतापूर्वक कायम हो गया है| कृपया लॉगिन करें|"
-
-#, fuzzy
-msgid "already_teacher"
-msgstr "You already have a teacher account."
-
-#, fuzzy
-msgid "already_teacher_request"
-msgstr "You already have a pending teacher request."
-
-#, fuzzy
-msgid "teacher_account_success"
-msgstr "You successfully requested a teacher account."
-
-#, fuzzy
-msgid "class_name_invalid"
-msgstr "This class name is invalid."
-
-msgid "class_name_empty"
-msgstr "आपने कक्षा का नाम नहीं डाला!"
-
-msgid "class_name_duplicate"
-msgstr "आपके पास पहले से ही इस नाम की एक कक्षा है!"
-
-msgid "no_such_class"
-msgstr "ऐसी कोई हेडी कक्षा नहीं!"
-
-msgid "invalid_class_link"
-msgstr "कक्षा में शामिल होने के लिए अमान्य लिंक|"
-
-#, fuzzy
-msgid "title_join-class"
-msgstr "Hedy - Join class"
-
-msgid "username_empty"
-msgstr "आपने उपयोगकर्ता नाम दर्ज नहीं किया!"
-
-msgid "student_not_existing"
-msgstr "यह उपयोगकर्ता नाम मौजूद नहीं है"
-
-msgid "student_already_in_class"
-msgstr "यह छात्र पहले से ही आपकी कक्षा में है"
-
-msgid "student_already_invite"
-msgstr "इस छात्र के पास पहले से ही एक आमंत्रण लंबित है"
-
-msgid "retrieve_class_error"
-msgstr "केवल शिक्षक ही कक्षाएं पुनः प्राप्त कर सकते हैं"
-
-#, fuzzy
-<<<<<<< HEAD
-msgid "translate_error"
-msgstr ""
-"Something went wrong while translating the code. Try running the code to see "
-"if it has an error. Code with errors can not be translated."
-=======
-msgid "title_class-overview"
-msgstr "Hedy - Class overview"
->>>>>>> 008e5e2f
-
-#, fuzzy
-msgid "title_customize-class"
-msgstr "Hedy - Customize class"
-
-msgid "customization_deleted"
-msgstr "अनुकूलन सफलतापूर्वक हटा दिए गए।"
-
-msgid "class_customize_success"
-msgstr "कक्षा को सफलतापूर्वक अनुकूलित किया गया।"
-
-#, fuzzy
-msgid "no_accounts"
-msgstr "There are no accounts to create."
-
-#, fuzzy
-msgid "unique_usernames"
-msgstr "All usernames need to be unique."
-
-#, fuzzy
-msgid "usernames_exist"
-msgstr "One or more usernames is already in use."
-
-#, fuzzy
-msgid "accounts_created"
-msgstr "Accounts where successfully created."
-
-#, fuzzy
-msgid "retrieve_adventure_error"
-msgstr "You're not allowed to view this adventure!"
-
-#, fuzzy
-msgid "title_view-adventure"
-msgstr "Hedy - View adventure"
-
-#, fuzzy
-msgid "title_customize-adventure"
-msgstr "Hedy - Customize adventure"
-
-msgid "adventure_id_invalid"
-msgstr "यह adventure आईडी अमान्य है"
-
-msgid "adventure_name_invalid"
-msgstr "यह adventure नाम अमान्य है"
-
-msgid "level_invalid"
-msgstr "यह हेडी स्तर अमान्य है"
-
-msgid "content_invalid"
-msgstr "यह adventure अमान्य है"
-
-msgid "adventure_length"
-msgstr "आपका adventure कम से कम 20 वर्णों का होना चाहिए"
-
-msgid "public_invalid"
-msgstr "यह अनुबंध चयन अमान्य है"
-
-#, fuzzy
-msgid "classes_invalid"
-msgstr "The list of selected classes is invalid"
-
-msgid "adventure_duplicate"
-msgstr "आपके पास पहले से ही इस नाम का एक adventure है"
-
-#, fuzzy
-msgid "something_went_wrong_keyword_parsing"
-msgstr "There is a mistake in your adventure, are all keywords correctly surrounded with { }?"
-
-msgid "adventure_updated"
-msgstr "adventure अद्यतन किया गया है!"
-
-msgid "adventure_empty"
-msgstr "आपने एक adventure नाम दर्ज नहीं किया!"
-
-#, fuzzy
-msgid "exercise_doesnt_exist"
-msgstr "This exercise doesn't exist"
-
-#, fuzzy
-msgid "profile_updated_reload"
-msgstr "Profile updated, page will be re-loaded."
-
-msgid "profile_updated"
-msgstr "प्रोफ़ाइल अद्यतन की गई|"
-
-msgid "delete_success"
-msgstr "प्रोग्राम सफलतापूर्वक हटाया गया"
-
-msgid "save_prompt"
-msgstr "अपने प्रोग्राम को सहेजने के लिए आपके पास एक खाता होना चाहिए। क्या आप अभी लॉग इन करना चाहेंगे?"
-
-msgid "overwrite_warning"
-msgstr "आपके पास पहले से ही इस नाम का एक प्रोग्राम है, इस प्रोग्राम को सहेजने से पुराना प्रोग्राम अधिलेखित हो जाएगा। क्या आपको यकीन है?"
-
-#, fuzzy
-msgid "save_parse_warning"
-msgstr "आपके पास पहले से ही इस नाम का एक प्रोग्राम है, इस प्रोग्राम को सहेजने से पुराना प्रोग्राम अधिलेखित हो जाएगा। क्या आपको यकीन है?"
-
-msgid "save_success_detail"
-msgstr "प्रोग्राम सफलतापूर्वक सहेजा गया"
-
-msgid "share_success_detail"
-msgstr "प्रोग्राम सफलतापूर्वक साझा किया गया"
-
-<<<<<<< HEAD
-#, fuzzy
-msgid "welcome"
-msgstr ""
-"हेडी में आपका स्वागत है! अब आप एक शिक्षक खाते के गर्वित स्वामी हैं जो आपको कक्षाएं बनाने और "
-"छात्रों को आमंत्रित करने की अनुमति देता है।"
-
-#, fuzzy
-msgid "welcome_back"
-msgstr ""
-"हेडी में आपका स्वागत है! अब आप एक शिक्षक खाते के गर्वित स्वामी हैं जो आपको कक्षाएं बनाने और "
-"छात्रों को आमंत्रित करने की अनुमति देता है।"
-=======
-msgid "unshare_success_detail"
-msgstr "प्रोग्राम सफलतापूर्वक साझा नहीं किया गया"
-
-msgid "favourite_success"
-msgstr "आपका प्रोग्राम पसंदीदा के रूप में सेट है"
->>>>>>> 008e5e2f
-
-#, fuzzy
-msgid "report_failure"
-msgstr "This program does not exist or is not public"
-
-#, fuzzy
-msgid "report_success"
-msgstr "This program has been reported"
-
-#, fuzzy
-msgid "question_doesnt_exist"
-msgstr "This question does not exist"
-
-#, fuzzy
-msgid "question_invalid"
-msgstr "आपका टोकन अमान्य है"
-
-#, fuzzy
-msgid "answer_invalid"
-msgstr "आपका पासवर्ड अमान्य है"
-
-#, fuzzy
-msgid "too_many_attempts"
-msgstr "Too many attempts"
-
-#, fuzzy
-msgid "title_class statistics"
-msgstr "मेरे आंकड़े"
-
-#, fuzzy
-<<<<<<< HEAD
+
+msgid "yes"
+msgstr "हां"
+
+#, fuzzy
+msgid "your_account"
+msgstr "अभी तक कोई खाता नहीं?"
+
+#, fuzzy
+msgid "your_class"
+msgstr "मेरी कक्षाएँ"
+
+#, fuzzy
+msgid "your_last_program"
+msgstr "पसंदीदा प्रोग्राम "
+
+msgid "your_personal_text"
+msgstr "आपका व्यक्तिगत पाठ..."
+
+#, fuzzy
 msgid "your_program"
 msgstr "Your program"
-=======
-msgid "title_class logs"
-msgstr "Hedy - Join class"
->>>>>>> 008e5e2f
+
+msgid "level_disabled"
+msgstr ""
+
+msgid "hand_in_exercise"
+msgstr ""
+
+#~ msgid "select_a_level"
+#~ msgstr "Select a level"
 
 #~ msgid "create_account_explanation"
 #~ msgstr "आपका अपना खाता होने से आप अपने प्रोग्राम्स को सहेज सकते हैं।"
@@ -2378,11 +2064,4 @@
 #~ msgstr "कोड को सहेजें"
 
 #~ msgid "share_code_button"
-<<<<<<< HEAD
-#~ msgstr "कोड को सहेजें और साझा करें"
-=======
-#~ msgstr "कोड को सहेजें और साझा करें"
-
-#~ msgid "select_a_level"
-#~ msgstr "Select a level"
->>>>>>> 008e5e2f
+#~ msgstr "कोड को सहेजें और साझा करें"