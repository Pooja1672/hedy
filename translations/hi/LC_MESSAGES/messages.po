<<<<<<< HEAD
msgid ""
msgstr ""
"Project-Id-Version: PROJECT VERSION\n"
"Report-Msgid-Bugs-To: EMAIL@ADDRESS\n"
"POT-Creation-Date: 2022-03-29 10:01+0200\n"
"PO-Revision-Date: 2022-04-03 09:24+0000\n"
"Last-Translator: Anonymous <noreply@weblate.org>\n"
"Language-Team: Hindi <https://hosted.weblate.org/projects/hedy/web-texts/hi/>"
"\n"
"Language: hi\n"
"MIME-Version: 1.0\n"
"Content-Type: text/plain; charset=utf-8\n"
"Content-Transfer-Encoding: 8bit\n"
"Plural-Forms: nplurals=2; plural=n != 1;\n"
"X-Generator: Weblate 4.12-dev\n"
"Generated-By: Babel 2.9.1\n"

#: app.py:571
=======
#: app.py:575
>>>>>>> f1633035
#, fuzzy
msgid "program_contains_error"
msgstr "This program contains an error, are you sure you want to share it?"

#: app.py:727
#, fuzzy
msgid "title_achievements"
msgstr "Hedy - My achievements"

#: app.py:744 app.py:1123 website/teacher.py:363 website/teacher.py:372
msgid "not_teacher"
msgstr "लगता है आप शिक्षक नहीं हैं!"

#: app.py:747
msgid "not_enrolled"
msgstr "ऐसा लगता है कि आप इस कक्षा में नहीं हैं!"

#: app.py:779
#, fuzzy
msgid "title_programs"
msgstr "Hedy - My programs"

#: app.py:789 app.py:799 app.py:803 app.py:817 app.py:1066 app.py:1364
#: website/admin.py:17 website/admin.py:25 website/admin.py:95
#: website/admin.py:112 website/admin.py:130 website/auth.py:712
#: website/auth.py:739 website/statistics.py:86
#, fuzzy
msgid "unauthorized"
msgstr "You don't have access rights for this page"

#: app.py:827
msgid "minutes"
msgstr "मिनट "

#: app.py:830
msgid "hours"
msgstr "घंटे"

#: app.py:833
msgid "days"
msgstr "दिन"

#: app.py:836
#, fuzzy
msgid "ago"
msgstr "{time} ago"

#: app.py:852 app.py:854 app.py:988
msgid "no_such_level"
msgstr "ऐसा कोई हेडी स्तर नहीं!"

#: app.py:862 app.py:869 app.py:943 app.py:949
msgid "no_such_program"
msgstr "ऐसा कोई हेडी प्रोग्राम नहीं!"

#: app.py:898
#, fuzzy
msgid "level_not_translated"
msgstr "This level is not translated in your language (yet)"

#: app.py:900
#, fuzzy
msgid "level_not_class"
msgstr "You're in a class where this level has not been made available yet"

#: app.py:998 website/teacher.py:430 website/teacher.py:446
#: website/teacher.py:475 website/teacher.py:501
#, fuzzy
msgid "no_such_adventure"
msgstr "This adventure doesn't exist!"

#: app.py:1017
msgid "page_not_found"
msgstr "हमें वह पृष्ठ नहीं मिला!"

#: app.py:1037
#, fuzzy
msgid "title_signup"
msgstr "Hedy - Create an account"

#: app.py:1044
#, fuzzy
msgid "title_login"
msgstr "Hedy - Login"

#: app.py:1051
#, fuzzy
msgid "title_recover"
msgstr "Hedy - Recover account"

#: app.py:1067
#, fuzzy
msgid "title_reset"
msgstr "Hedy - Reset password"

#: app.py:1076
#, fuzzy
msgid "title_my-profile"
msgstr "Hedy - My account"

#: app.py:1090
#, fuzzy
msgid "title_learn-more"
msgstr "Hedy - Learn more"

#: app.py:1095
#, fuzzy
msgid "title_privacy"
msgstr "Hedy - Privacy terms"

#: app.py:1102
#, fuzzy
msgid "title_landing-page"
msgstr "Welcome to Hedy!"

#: app.py:1104
msgid "not_user"
msgstr "ऐसा लगता है कि आप लॉग इन नहीं हैं!"

#: app.py:1119
#, fuzzy
msgid "title_for-teacher"
msgstr "Hedy - For teachers"

#: app.py:1130
#, fuzzy
msgid "title_start"
msgstr "Hedy - A gradual programming language"

#: app.py:1183
#, fuzzy
msgid "title_explore"
msgstr "Hedy - Explore"

#: app.py:1201 app.py:1203
#, fuzzy
msgid "translate_error"
msgstr ""
"Something went wrong while translating the code. Try running the code to "
"see if it has an error. Code with errors can not be translated."

#: app.py:1308 website/auth.py:299 website/auth.py:348 website/auth.py:484
#: website/auth.py:510 website/auth.py:540 website/auth.py:646
#: website/auth.py:678 website/auth.py:718 website/auth.py:745
#: website/teacher.py:90 website/teacher.py:125 website/teacher.py:197
#: website/teacher.py:253 website/teacher.py:300 website/teacher.py:341
#: website/teacher.py:377 website/teacher.py:457 website/teacher.py:515
msgid "ajax_error"
msgstr "एक त्रुटि थी, कृपया पुनः प्रयास करें।"

#: app.py:1311
msgid "image_invalid"
msgstr "आपकी फोटो अमान्य है"

#: app.py:1313
msgid "personal_text_invalid"
msgstr "आपका व्यक्तिगत पाठ अमान्य है"

#: app.py:1315 app.py:1321
msgid "favourite_program_invalid"
msgstr "आपका पसंदीदा प्रोग्राम अमान्य है"

#: app.py:1333 app.py:1334
msgid "public_profile_updated"
msgstr "सार्वजनिक प्रोफ़ाइल अद्यतन की गई।"

#: app.py:1368 app.py:1392
msgid "user_not_private"
msgstr "यह उपयोगकर्ता मौजूद नहीं है या उसकी कोई सार्वजनिक प्रोफ़ाइल नहीं है"

#: app.py:1401
msgid "invalid_teacher_invitation_code"
msgstr ""
"िक्षक आमंत्रण कोड अमान्य है| शिक्षक बनने के लिए, hedy@felienne.com पर "
"संपर्क करें|"

#: utils.py:203
msgid "default_404"
msgstr "हमें वह पृष्ठ नहीं मिला..."

#: utils.py:205
msgid "default_403"
msgstr "ऐसा लगता है कि आप अधिकृत नहीं हैं..."

#: utils.py:207
msgid "default_500"
msgstr "कुछ गलत हो गया…"

#: content/error-messages.txt:1
msgid "Empty Program"
msgstr ""
"आपने एक खाली प्रोग्राम बनाया है। बाएं क्षेत्र में हेडी कोड टाइप करें और "
"पुनः प्रयास करें"

#: content/error-messages.txt:2
msgid "Wrong Level"
msgstr ""
"वह सही हैडी कोड था, लेकिन सही स्तर पर नहीं। आपने {offending_keyword}  "
"स्तर  {working_level} के लिए लिखा है। युक्ति: {tip}"

#: content/error-messages.txt:3
msgid "Incomplete"
msgstr ""
"उफ़! आप थोड़ा सा कोड भूल गए! लाइन {line_number} पर, आपको "
"{incomplete_command} के पीछे टेक्स्ट डालना होगा|"

#: content/error-messages.txt:4
msgid "Invalid"
msgstr ""
"{invalid_command} हेडी स्तर  {level} आदेश नहीं है। क्या आपका मतलब "
"{guessed_command} था?"

#: content/error-messages.txt:5
msgid "Invalid Space"
msgstr ""
"ओह! आपने {line_number} लाइन पर रिक्त स्थान के साथ एक लाइन शुरू की है। "
"रिक्त स्थान कंप्यूटर को भ्रमित करते हैं, क्या आप इसे हटा सकते हैं?"

#: content/error-messages.txt:6
msgid "Has Blanks"
msgstr "आपका कोड अधूरा है। इसमें रिक्त स्थान हैं जिन्हें आपको कोड से बदलना होगा।"

#: content/error-messages.txt:7
msgid "No Indentation"
msgstr ""
"आपने लाइन {line_number} में बहुत कम रिक्त स्थान का उपयोग किया है। आपने "
"{leading_spaces} रिक्त स्थान का उपयोग किया है, जो पर्याप्त नहीं है। "
"प्रत्येक नए ब्लॉक को {indent_size} रिक्त स्थान के साथ शुरू करें जो पहले "
"की पंक्ति से अधिक है।"

#: content/error-messages.txt:8
msgid "Unexpected Indentation"
msgstr ""
"आपने लाइन {line_number} में बहुत अधिक रिक्त स्थान का उपयोग किया है। आपने "
"{leading_spaces} स्पेस का इस्तेमाल किया, जो बहुत अधिक है। प्रत्येक नए "
"ब्लॉक को पहले की पंक्ति से अधिक {indent_size} रिक्त स्थान के साथ प्रारंभ "
"करें।"

#: content/error-messages.txt:9
msgid "Parse"
msgstr ""
"आपके द्वारा दर्ज किया गया कोड मान्य Hedy कोड नहीं है। लाइन {location[0]},"
" स्थिति {location[1]} पर एक गलती है। आपने {character_found} टाइप किया, "
"लेकिन इसकी अनुमति नहीं है|"

#: content/error-messages.txt:10
msgid "Unquoted Text"
msgstr ""
"सावधान रहे। यदि आप कुछ पूछते या प्रिंट करते हैं, तो पाठ एक उद्धरण चिह्न "
"के साथ शुरू और समाप्त होना चाहिए। आप एक को कहीं भूल गए।"

#: content/error-messages.txt:11
msgid "Unquoted Assignment"
msgstr ""
"इस स्तर से, आपको टेक्स्ट को उद्धरणों के बीच `is` के दाईं ओर रखना होगा। आप"
" इसे {text} टेक्स्ट के लिए भूल गए।"

#: content/error-messages.txt:12
#, fuzzy
msgid "Unquoted Equality Check"
msgstr ""
"If you want to check if a variable is equal to multiple words, the words "
"should be surrounded by quotation marks!"

#: content/error-messages.txt:13
msgid "Var Undefined"
msgstr ""
"आपने वेरिएबल {name} का उपयोग करने का प्रयास किया, लेकिन आपने इसे सेट नहीं"
" किया। यह भी संभव है कि आप {name} शब्द का उपयोग करने की कोशिश कर रहे थे "
"लेकिन उद्धरण चिह्नों को भूल गए।"

#: content/error-messages.txt:14
msgid "Cyclic Var Definition"
msgstr ""
"नाम {variable} को is कमांड के दाईं ओर उपयोग करने से पहले सेट करने की "
"आवश्यकता है"

#: content/error-messages.txt:15
msgid "Lonely Echo"
msgstr ""
"आपने ask से पहले एक echo का उपयोग किया, या बिना ask के एक echo का उपयोग "
"किया। पहले इनपुट के लिए ask, फिर echo का उपयोग करें।"

#: content/error-messages.txt:16
msgid "Too Big"
msgstr ""
"वाह! आपके प्रोग्राम में कोड की प्रभावशाली {lines_of_code} पंक्तियाँ हैं! "
"लेकिन हम इस स्तर पर केवल {max_lines} पंक्तियों को संसाधित कर सकते हैं। "
"अपने प्रोग्राम को छोटा करें और पुनः प्रयास करें।"

#: content/error-messages.txt:17
msgid "Invalid Argument Type"
msgstr ""
"आप {invalid_argument} के साथ {command} कमांड का उपयोग नहीं कर सकते "
"क्योंकि यह {invalid_type} है। {invalid_argument} को {allowed_types} में "
"बदलने का प्रयास करें।"

#: content/error-messages.txt:18
msgid "Invalid Argument"
msgstr ""
"आप {invalid_argument} के साथ {command} कमांड का उपयोग नहीं कर सकते। "
"{invalid_argument} को {allowed_types} में बदलने का प्रयास करें।"

#: content/error-messages.txt:19
msgid "Invalid Type Combination"
msgstr ""
"आप {command} में {invalid_argument} और {invalid_argument_2} का उपयोग नहीं"
" कर सकते क्योंकि एक {invalid_type} है और दूसरा {invalid_type_2} है। "
"{invalid_argument} को {invalid_type_2} या {invalid_argument_2} को "
"{invalid_type} में बदलने की कोशिश करें।"

#: content/error-messages.txt:20
msgid "Unsupported Float"
msgstr ""
"गैर-पूर्णांक संख्याएं अभी तक समर्थित नहीं हैं लेकिन वे कुछ स्तरों में "
"होंगी। अभी के लिए {value} को एक पूर्णांक में बदलें।"

#: content/error-messages.txt:21
msgid "Locked Language Feature"
msgstr ""
"आप {concept} का उपयोग कर रहे हैं! यह बहुत बढ़िया है, लेकिन {concept} अभी "
"तक खुला नहीं है! इसे बाद के स्तर पर अनलॉक किया जाएगा।"

#: content/error-messages.txt:22
msgid "Missing Command"
msgstr "ऐसा लगता है कि आप {line_number} लाइन पर कमांड का उपयोग करना भूल गए हैं।"

#: content/error-messages.txt:23
msgid "ask_needs_var"
msgstr ""
"स्तर 2 से शुरू होकर, ask को एक variable के साथ उपयोग करने की आवश्यकता है।"
" उदाहरण: name is ask आपको क्या कहा जाता है?"

#: content/error-messages.txt:24
msgid "echo_out"
msgstr ""
"स्तर 2  में शुरू करने पर  अब echo की आवश्यकता नहीं है। आप एक उत्तर को ask"
" के साथ दोहरा सकते हैं और अभी प्रिंट कर सकते हैं। उदाहरण: name is ask "
"आपको क्या कहा जाता है? print हैलो name"

#: content/error-messages.txt:25
msgid "space"
msgstr "एक रिक्त स्थान"

#: content/error-messages.txt:26
msgid "comma"
msgstr "एक अल्पविराम"

#: content/error-messages.txt:27
msgid "question mark"
msgstr "एक प्रश्न चिह्न"

#: content/error-messages.txt:28
msgid "newline"
msgstr "एक नई पंक्ति"

#: content/error-messages.txt:29
msgid "period"
msgstr "एक लाघव चिन्ह"

#: content/error-messages.txt:30
msgid "exclamation mark"
msgstr "एक विस्मयादिबोधक चिह्न"

#: content/error-messages.txt:31
msgid "dash"
msgstr "एक निर्देशक चिन्ह"

#: content/error-messages.txt:32
msgid "star"
msgstr "एक तारा चिन्ह"

#: content/error-messages.txt:33
msgid "single quotes"
msgstr "एक उद्धरण चिन्ह"

#: content/error-messages.txt:34
msgid "double quotes"
msgstr "उद्धरण चिन्ह"

#: content/error-messages.txt:35
msgid "slash"
msgstr "एक स्लैश"

#: content/error-messages.txt:36
msgid "string"
msgstr "टेक्स्ट"

#: content/error-messages.txt:37
msgid "nested blocks"
msgstr "एक ब्लॉक में एक ब्लॉक"

#: content/error-messages.txt:38
msgid "or"
msgstr "या"

#: content/error-messages.txt:39
msgid "number"
msgstr "एक संख्या"

#: content/error-messages.txt:40
msgid "integer"
msgstr "एक संख्या"

#: content/error-messages.txt:41
msgid "float"
msgstr "एक संख्या"

#: content/error-messages.txt:42
msgid "list"
msgstr "एक सूची"

#: content/error-messages.txt:43
msgid "input"
msgstr "ask से input"

#: templates/cheatsheet.html:14
#, fuzzy
msgid "cheatsheet_title"
msgstr "Hide cheatsheet"

#: templates/class-overview.html:16
msgid "visible_columns"
msgstr "दृश्यमान स्तंभ"

#: templates/class-overview.html:21 templates/class-overview.html:64
#: templates/class-overview.html:108 templates/create-accounts.html:16
#: templates/login.html:12 templates/profile.html:93 templates/recover.html:8
#: templates/signup.html:10
msgid "username"
msgstr "उपयोगकर्ता नाम"

#: templates/class-overview.html:25 templates/class-overview.html:65
msgid "last_login"
msgstr "आखरी लॉगइन"

#: templates/class-overview.html:29 templates/class-overview.html:66
msgid "highest_level_reached"
msgstr "पहुंचा गया उच्चतम स्तर"

#: templates/class-overview.html:35 templates/class-overview.html:67
#: templates/profile.html:74
msgid "number_programs"
msgstr "प्रोग्राम्स की संख्या"

#: templates/class-overview.html:39 templates/class-overview.html:68
msgid "programs"
msgstr "प्रोग्राम्स"

#: templates/class-overview.html:43 templates/class-overview.html:69
msgid "latest_shared_program"
msgstr "नवीनतम साझा प्रोग्राम"

#: templates/class-overview.html:49 templates/class-overview.html:70
#: templates/class-overview.html:83 templates/profile.html:148
#: templates/profile.html:150 templates/profile.html:163
msgid "change_password"
msgstr "सांकेतिक शब्द बदलें"

#: templates/class-overview.html:53 templates/class-overview.html:71
msgid "remove_student"
msgstr "छात्र को हटा दें"

#: templates/class-overview.html:81
msgid "page"
msgstr "पृष्ठ"

#: templates/class-overview.html:83
msgid "enter_password"
msgstr "एक नया सांकेतिक शब्द दर्ज करें इस के लिए "

#: templates/class-overview.html:83
msgid "password_change_prompt"
msgstr "क्या आप वाकई इस सांकेतिक शब्द को बदलना चाहते हैं?"

#: templates/class-overview.html:84
msgid "remove_student_prompt"
msgstr "क्या आप वाकई छात्र को कक्षा से बाहर निकलना चाहते हैं?"

#: templates/class-overview.html:84 templates/class-overview.html:120
#: templates/customize-adventure.html:52 templates/for-teachers.html:34
#: templates/for-teachers.html:44
msgid "remove"
msgstr "हटा दें"

#: templates/class-overview.html:90
msgid "class_link"
msgstr "कक्षा में शामिल होने के लिए लिंक"

#: templates/class-overview.html:92 templates/customize-class.html:5
msgid "customize_class"
msgstr "कक्षा को अनुकूलित करें"

#: templates/class-overview.html:93 templates/for-teachers.html:23
msgid "class_name_prompt"
msgstr "कृपया कक्षा का नाम दर्ज करें"

#: templates/class-overview.html:93
msgid "rename_class"
msgstr "कक्षा का नाम परिवर्तित करें"

#: templates/class-overview.html:94
msgid "invite_prompt"
msgstr "एक उपयोगकर्ता नाम दर्ज करें"

#: templates/class-overview.html:94
msgid "invite_student"
msgstr "छात्र को आमंत्रित करें"

#: templates/class-overview.html:95
msgid "class_stats"
msgstr "कक्षा के आँकड़े दिखाएँ"

#: templates/class-overview.html:98 templates/customize-adventure.html:59
msgid "back_to_teachers_page"
msgstr "शिक्षक पृष्ठ पर वापस जाएं"

#: templates/class-overview.html:99
msgid "delete_class_prompt"
msgstr "क्या आप वाकई कक्षा को हटाना चाहते हैं?"

#: templates/class-overview.html:99
msgid "delete_class"
msgstr "कक्षा को स्थाई रूप से हटाएँ"

#: templates/class-overview.html:103
msgid "pending_invites"
msgstr "लंबित आमंत्रण"

#: templates/class-overview.html:109
msgid "invite_date"
msgstr "आमंत्रण तिथि"

#: templates/class-overview.html:110
#, fuzzy
msgid "expiration_date"
msgstr "Expiration date"

#: templates/class-overview.html:111
msgid "remove_invite"
msgstr "आमंत्रण हटाएं"

#: templates/class-overview.html:120 templates/profile.html:15
msgid "delete_invite_prompt"
msgstr "क्या आप वाकई इस कक्षा आमंत्रण को हटाना चाहते हैं?"

#: templates/class-prejoin.html:7
msgid "class_already_joined"
msgstr "आप पहले से ही कक्षा के छात्र हैं"

#: templates/class-prejoin.html:11
msgid "goto_profile"
msgstr "मेरी प्रोफ़ाइल पर जाएँ"

#: templates/class-prejoin.html:15 templates/profile.html:12
msgid "prompt_join_class"
msgstr "क्या आप इस कक्षा में शामिल होना चाहते हैं?"

#: templates/class-prejoin.html:17 website/teacher.py:183
msgid "join_prompt"
msgstr ""
"कक्षा में शामिल होने के लिए आपके पास एक खाता होना चाहिए। क्या आप अभी लॉग "
"इन करना चाहेंगे?"

#: templates/class-prejoin.html:17 templates/profile.html:14
msgid "join_class"
msgstr "कक्षा में शामिल हों"

#: templates/class-stats.html:22 templates/customize-class.html:155
msgid "back_to_class"
msgstr "कक्षा में वापस जाएं"

#: templates/code-page.html:25 templates/code-page.html:34
#: templates/customize-class.html:28 templates/customize-class.html:64
#: templates/customize-class.html:71 templates/customize-class.html:94
#: templates/incl-adventure-tabs.html:5 templates/level-page.html:6
#: templates/level-page.html:11 templates/quiz/startquiz.html:10
#: templates/view-program-page.html:12 templates/view-program-page.html:28
msgid "level_title"
msgstr "स्तर"

#: templates/create-accounts.html:5
#, fuzzy
msgid "create_multiple_accounts"
msgstr "Create multiple accounts"

#: templates/create-accounts.html:7
#, fuzzy
msgid "accounts_intro"
msgstr ""
"On this page you can create accounts for multiple students at the same "
"time. It is also possible to directly add them to one of your classes. By"
" pressing the green + on the bottom right of the page you can add extra "
"rows. You can delete a row by pressing the corresponding red cross. Make "
"sure no rows are empty when you press \"Create accounts\". Please keep in"
" mind that every username and mail address needs to be unique and the "
"password needs to be <b>at least</b> 6 characters."

#: templates/create-accounts.html:10
#, fuzzy
msgid "create_accounts_prompt"
msgstr "Are you sure you want to create these accounts?"

#: templates/create-accounts.html:17 templates/learn-more.html:10
#: templates/profile.html:96 templates/recover.html:8 templates/signup.html:13
msgid "email"
msgstr "ईमेल"

#: templates/create-accounts.html:18 templates/login.html:15
#: templates/reset.html:8 templates/signup.html:19
msgid "password"
msgstr "सांकेतिक शब्द"

#: templates/create-accounts.html:20
#, fuzzy
msgid "select_class"
msgstr "Select class"

#: templates/create-accounts.html:36 templates/programs.html:26
#, fuzzy
msgid "reset_view"
msgstr "Reset"

#: templates/create-accounts.html:37 templates/for-teachers.html:55
#, fuzzy
msgid "create_accounts"
msgstr "Create multiple accounts"

#: templates/customize-adventure.html:5
msgid "customize_adventure"
msgstr "adventures अनुकूलित करें"

#: templates/customize-adventure.html:7
msgid "update_adventure_prompt"
msgstr "क्या आप वाकई इस adventure को अद्यतन करना चाहते हैं?"

#: templates/customize-adventure.html:10
msgid "general_settings"
msgstr "सामान्य सेटिंग्स"

#: templates/customize-adventure.html:12 templates/for-teachers.html:9
#: templates/for-teachers.html:30
msgid "name"
msgstr "नाम"

#: templates/customize-adventure.html:16 templates/customize-adventure.html:18
#: templates/explore.html:20 templates/explore.html:48
#: templates/for-teachers.html:31 templates/programs.html:12
#: templates/programs.html:41 templates/programs.html:52
msgid "level"
msgstr "स्तर"

#: templates/customize-adventure.html:25
msgid "adventure_exp_1"
msgstr ""
"अपनी पसंद के साहसिक कार्य को दाईं ओर टाइप करें। अपने साहसिक कार्य को "
"बनाने के बाद आप इसे \"कस्टमाइज़ेशन\" के अंतर्गत अपनी किसी एक कक्षा में "
"शामिल कर सकते हैं। यदि आप अपने साहसिक कार्य में एक कमांड शामिल करना चाहते"
" हैं तो कृपया इस तरह कोड एंकर का उपयोग करें:"

#: templates/customize-adventure.html:31
msgid "adventure_exp_2"
msgstr ""
"यदि आप वास्तविक कोड स्निपेट दिखाना चाहते हैं, उदाहरण के लिए छात्र को कोड "
"का टेम्प्लेट या उदाहरण देना। कृपया इस तरह प्री एंकर का उपयोग करें:"

#: templates/customize-adventure.html:39
msgid "adventure_exp_3"
msgstr ""
"आप अपने रोमांच का स्टाइल संस्करण देखने के लिए \"पूर्वावलोकन\" बटन का "
"उपयोग कर सकते हैं। रोमांच को एक समर्पित पृष्ठ पर देखने के लिए, शिक्षक "
"पृष्ठ से \"दृश्य\" चुनें।"

#: templates/customize-adventure.html:43 templates/customize-class.html:28
#: templates/customize-class.html:93 templates/explore.html:26
#: templates/programs.html:18 templates/programs.html:48
#: templates/view-adventure.html:6
msgid "adventure"
msgstr "साहसिक कार्य "

#: templates/customize-adventure.html:44
#, fuzzy
msgid "template_code"
msgstr ""
"This is the explanation of my adventure!\n"
"\n"
"This way I can show a command: <code>print</code>\n"
"\n"
"But sometimes I might want to show a piece of code, like this:\n"
"<pre>\n"
"ask What's your name?\n"
"echo so your name is \n"
"</pre>"

#: templates/customize-adventure.html:47
msgid "adventure_terms"
msgstr ""
"मैं सहमत हूं कि मेरे रोमांच को हेडी पर सार्वजनिक रूप से उपलब्ध कराया जा "
"सकता है।"

#: templates/customize-adventure.html:50
msgid "preview"
msgstr "पूर्वावलोकन"

#: templates/customize-adventure.html:51 templates/customize-class.html:150
msgid "save"
msgstr "सहेजें"

#: templates/customize-adventure.html:52 templates/for-teachers.html:44
msgid "delete_adventure_prompt"
msgstr "क्या आप वाकई इस adventure को हटाना चाहते हैं?"

#: templates/customize-class.html:7
#, fuzzy
msgid "customize_class_exp_1"
msgstr "कक्षा को अनुकूलित करें"

#: templates/customize-class.html:10
#, fuzzy
msgid "customize_class_step_1"
msgstr "कक्षा को अनुकूलित करें"

#: templates/customize-class.html:11
#, fuzzy
msgid "customize_class_step_2"
msgstr "कक्षा को अनुकूलित करें"

#: templates/customize-class.html:12
#, fuzzy
msgid "customize_class_step_3"
msgstr "कक्षा को अनुकूलित करें"

#: templates/customize-class.html:13
#, fuzzy
msgid "customize_class_step_4"
msgstr "कक्षा को अनुकूलित करें"

#: templates/customize-class.html:14
#, fuzzy
msgid "customize_class_step_5"
msgstr "कक्षा को अनुकूलित करें"

#: templates/customize-class.html:15
#, fuzzy
msgid "customize_class_step_6"
msgstr "कक्षा को अनुकूलित करें"

#: templates/customize-class.html:16
#, fuzzy
msgid "customize_class_step_7"
msgstr "कक्षा को अनुकूलित करें"

#: templates/customize-class.html:17
#, fuzzy
msgid "customize_class_step_8"
msgstr "कक्षा को अनुकूलित करें"

#: templates/customize-class.html:20
#, fuzzy
msgid "customize_class_exp_2"
msgstr "कक्षा को अनुकूलित करें"

#: templates/customize-class.html:23
msgid "select_adventures"
msgstr "adventures का चयन करें"

#: templates/customize-class.html:59
#, fuzzy
msgid "opening_dates"
msgstr "Opening dates"

#: templates/customize-class.html:65
#, fuzzy
msgid "opening_date"
msgstr "Opening date"

#: templates/customize-class.html:77
#, fuzzy
msgid "directly_available"
msgstr "Directly open"

#: templates/customize-class.html:88
msgid "select_own_adventures"
msgstr "खुद के adventures चुनें"

#: templates/customize-class.html:95 templates/customize-class.html:121
#: templates/profile.html:47 templates/profile.html:128
#: templates/profile.html:137 templates/signup.html:26 templates/signup.html:45
#: templates/signup.html:53
msgid "select"
msgstr "चुनें"

#: templates/customize-class.html:115
#, fuzzy
msgid "other_settings"
msgstr "Other settings"

#: templates/customize-class.html:120
#, fuzzy
msgid "option"
msgstr "Option"

#: templates/customize-class.html:126
#, fuzzy
msgid "mandatory_mode"
msgstr "Mandatory developer's mode"

#: templates/customize-class.html:132
#, fuzzy
msgid "hide_cheatsheet"
msgstr "Hide cheatsheet"

#: templates/customize-class.html:138
#, fuzzy
msgid "hide_keyword_switcher"
msgstr "Hide keyword switcher"

#: templates/customize-class.html:149
msgid "reset_adventure_prompt"
msgstr "क्या आप वाकई सभी चयनित adventures को रीसेट करना चाहते हैं?"

#: templates/customize-class.html:149
msgid "reset_adventures"
msgstr "चयनित adventures रीसेट करें"

#: templates/customize-class.html:153
msgid "remove_customizations_prompt"
msgstr "क्या आप वाकई इस वर्ग के अनुकूलन को हटाना चाहते हैं?"

#: templates/customize-class.html:154
msgid "remove_customization"
msgstr "अनुकूलन निकालें"

#: templates/error-page.html:12
msgid "go_back_to_main"
msgstr "मुख्य पृष्ठ पर वापस जाएं"

#: templates/explore.html:12
msgid "explore_programs"
msgstr "्रोग्राम्स का अन्वेषण करें"

#: templates/explore.html:14
#, fuzzy
msgid "explore_explanation"
msgstr ""
"On this page you can look through programs created by other Hedy users. "
"You can filter on both a Hedy level and adventure. Click on \"View "
"program\" to open a program and run it. Programs with a red header "
"contain a mistake. You can still open the program, but running it will "
"result in an error. You can of course try to fix it! If the creator has a"
" public profile you can click their username to visit their profile. "
"There you will find all their shared programs and much more!"

#: templates/explore.html:35 templates/programs.html:27
#, fuzzy
msgid "search_button"
msgstr "कोड को सहेजें और साझा करें"

#: templates/explore.html:51
msgid "creator"
msgstr "बनाने वाला"

#: templates/explore.html:57
msgid "view_program"
msgstr "प्रोग्राम देखें"

#: templates/for-teachers.html:5 templates/profile.html:78
#: templates/profile.html:80
msgid "my_classes"
msgstr "मेरी कक्षाएँ"

#: templates/for-teachers.html:10
msgid "students"
msgstr "छात्र"

#: templates/for-teachers.html:23 templates/landing-page.html:23
msgid "create_class"
msgstr "नई कक्षा बनाएं"

#: templates/for-teachers.html:26
msgid "my_adventures"
msgstr "मेरे रोमांच"

#: templates/for-teachers.html:32
msgid "last_update"
msgstr "आखिरी अपडेट"

#: templates/for-teachers.html:33 templates/for-teachers.html:43
msgid "view"
msgstr "नज़र डालें"

#: templates/for-teachers.html:50
msgid "adventure_prompt"
msgstr "कृपया adventure का नाम दर्ज करें"

#: templates/for-teachers.html:50 website/teacher.py:510
msgid "create_adventure"
msgstr "adventure बनाएं"

#: templates/for-teachers.html:53
#, fuzzy
msgid "create_student_accounts"
msgstr "Create student accounts"

#: templates/for-teachers.html:113
msgid "teacher_welcome"
msgstr ""
"हेडी में आपका स्वागत है! अब आप एक शिक्षक खाते के गर्वित स्वामी हैं जो "
"आपको कक्षाएं बनाने और छात्रों को आमंत्रित करने की अनुमति देता है।"

#: templates/incl-adventure-tabs.html:22
#, fuzzy
msgid "specific_adventure_mode"
msgstr ""
"You're currently in adventure '{adventure}', click on 'Hedy' to view all "
"adventures."

#: templates/incl-adventure-tabs.html:68
msgid "go_to_quiz"
msgstr "प्रश्नोत्तरी पर जाएं"

#: templates/incl-editor-and-output.html:95
#, fuzzy
msgid "variables"
msgstr "Variables"

#: templates/incl-editor-and-output.html:111
msgid "enter_text"
msgstr "msgstr अपना उत्तर यहाँ दर्ज करें "

#: templates/incl-editor-and-output.html:112
msgid "enter"
msgstr "दर्ज करें"

#: templates/incl-editor-and-output.html:121
msgid "run_code_button"
msgstr "कोड को चलाएं"

#: templates/incl-editor-and-output.html:123
msgid "edit_code_button"
msgstr "कोड को संपादित करें"

#: templates/incl-editor-and-output.html:129
msgid "read_code_label"
msgstr "ज़ोर से पढ़ें"

#: templates/incl-editor-and-output.html:139
#: templates/incl-editor-and-output.html:148
msgid "regress_button"
msgstr "्तर {level} पर वापस जाएँ"

#: templates/incl-editor-and-output.html:142
#: templates/incl-editor-and-output.html:151
msgid "advance_button"
msgstr "स्तर {level} पर जाएँ"

#: templates/incl-editor-and-output.html:165
msgid "developers_mode"
msgstr "प्रोग्रामर की तरह"

#: templates/incl-menubar.html:8
#, fuzzy
msgid "nav_start"
msgstr "Home"

#: templates/incl-menubar.html:9
#, fuzzy
msgid "nav_hedy"
msgstr "Hedy"

#: templates/incl-menubar.html:10
#, fuzzy
msgid "nav_explore"
msgstr "Explore"

#: templates/incl-menubar.html:11
#, fuzzy
msgid "nav_learn_more"
msgstr "Learn more"

#: templates/incl-menubar.html:13 templates/public-page.html:56
msgid "program_header"
msgstr "मेरे प्रोग्राम्स"

#: templates/incl-menubar.html:20
msgid "my_achievements"
msgstr "मेरी उपलब्धियां"

#: templates/incl-menubar.html:23
msgid "my_account"
msgstr "मेरा खाता"

#: templates/incl-menubar.html:27
msgid "for_teachers"
msgstr "शिक्षकों के लिए"

#: templates/incl-menubar.html:31
msgid "logout"
msgstr "लॉग आउट"

#: templates/incl-menubar.html:36 templates/login.html:19
#: templates/signup.html:106
msgid "login"
msgstr "लॉगिन"

#: templates/incl-menubar.html:45
msgid "search"
msgstr "ढूंढें..."

#: templates/landing-page.html:6
msgid "welcome"
msgstr "स्वागत"

#: templates/landing-page.html:7
msgid "intro_text_landing_page"
msgstr ""
"हेडी की अद्भुत दुनिया में आपका स्वागत है! यहां आप अनावश्यक जटिल सामग्री "
"के बिना, छोटे चरणों में प्रोग्राम करना सीख सकते हैं। हम स्तर 1 पर आसान "
"शुरुआत करते हैं, और धीरे-धीरे बड़े और अधिक जटिल प्रोग्राम्स की ओर बढ़ते "
"हैं! आरंभ करने के लिए नीचे दिए गए विकल्पों में से एक चुनें।"

#: templates/landing-page.html:14 templates/landing-page.html:36
#, fuzzy
msgid "general_text_landing_page"
msgstr "Start with level 1 explanations"

#: templates/landing-page.html:16 templates/landing-page.html:38
#: templates/landing-page.html:45 templates/landing-page.html:52
msgid "start_programming"
msgstr "प्रोग्रामिंग शुरू करें"

#: templates/landing-page.html:21
msgid "create_class_text"
msgstr ""
"अपने छात्रों को कक्षाओं में समूहित करें और प्रत्येक कक्षा के लिए सामग्री "
"बदलें"

#: templates/landing-page.html:28
msgid "read_docs_text"
msgstr ""
"पाठ योजनाओं और छात्रों द्वारा सामान्य गलतियों के लिए हमारे शिक्षक के "
"मैनुअल पर जाएँ"

#: templates/landing-page.html:30
msgid "read_docs"
msgstr "हेडी के बारे में और जानें"

#: templates/landing-page.html:43
msgid "story_text"
msgstr "अपनी खुद की कहानी बनाएं"

#: templates/landing-page.html:50
msgid "turtle_text"
msgstr "कोड के साथ एक चित्र बनाएं"

#: templates/layout.html:20 templates/signup.html:61
msgid "yes"
msgstr "हां"

#: templates/layout.html:21 templates/signup.html:65
msgid "no"
msgstr "नहीं"

#: templates/layout.html:29
msgid "ok"
msgstr "ठीक है"

#: templates/layout.html:30
msgid "cancel"
msgstr "रद्द करें"

#: templates/layout.html:43 templates/programs.html:68
#: templates/programs.html:76
msgid "copy_link_to_share"
msgstr "शेयर करने के लिए लिंक कॉपी करें"

#: templates/layout.html:78
msgid "set_preferred_lang"
msgstr ""
"हेडी अब पसंदीदा उपयोगकर्ता भाषाओं का समर्थन करता है। आप \"मेरी "
"प्रोफ़ाइल\" में अपनी प्रोफ़ाइल के लिए एक सेट कर सकते हैं"

#: templates/layout.html:86 templates/quiz/endquiz.html:18
#: templates/quiz/quiz.html:29
msgid "achievement_earned"
msgstr "आपने एक उपलब्धि अर्जित की है!"

#: templates/learn-more.html:7
#, fuzzy
msgid "mailing_title"
msgstr "शीर्षक"

#: templates/learn-more.html:14
#, fuzzy
msgid "surname"
msgstr "उपयोगकर्ता नाम"

#: templates/learn-more.html:18
#, fuzzy
msgid "lastname"
msgstr "नाम"

#: templates/learn-more.html:22 templates/profile.html:135
#: templates/signup.html:52
msgid "country"
msgstr "देश"

#: templates/learn-more.html:31
#, fuzzy
msgid "subscribe"
msgstr "समाचार पत्रिका की सदस्यता लें"

#: templates/learn-more.html:32
#, fuzzy
msgid "required_field"
msgstr "Fields marked with an * are required"

#: templates/learn-more.html:35
#, fuzzy
msgid "previous_campaigns"
msgstr "View previous campaigns"

#: templates/level-page.html:8
msgid "step_title"
msgstr "कार्यभार"

#: templates/level-page.html:12
msgid "save_code_button"
msgstr "कोड को सहेजें"

#: templates/level-page.html:13
msgid "share_code_button"
msgstr "कोड को सहेजें और साझा करें"

#: templates/level-page.html:31
msgid "try_button"
msgstr "कोशिश करें"

#: templates/login.html:10
msgid "login_long"
msgstr "आपके खाते में लॉगिन करें"

#: templates/login.html:26 website/auth.py:312
msgid "no_account"
msgstr "अभी तक कोई खाता नहीं?"

#: templates/login.html:28 templates/signup.html:6 templates/signup.html:102
msgid "create_account"
msgstr "खाता बनाएं"

#: templates/login.html:33
msgid "forgot_password"
msgstr "आपका सांकेतिक शब्द भूल गए?"

#: templates/main-page.html:9
#, fuzzy
msgid "main_title"
msgstr "शीर्षक"

#: templates/main-page.html:10
#, fuzzy
msgid "main_subtitle"
msgstr "्रस्तुत प्रोग्राम "

#: templates/main-page.html:13
#, fuzzy
msgid "try_it"
msgstr "कोशिश करें"

#: templates/profile.html:4
msgid "account_overview"
msgstr "खाता निरीक्षण"

#: templates/profile.html:6 templates/profile.html:8
msgid "my_messages"
msgstr "मेरे संदेश"

#: templates/profile.html:11
msgid "invite_message"
msgstr "आपको कक्षा में शामिल होने का निमंत्रण मिला है"

#: templates/profile.html:12
msgid "sent_by"
msgstr "यह आमंत्रण इनके द्वारा भेजा गया है"

#: templates/profile.html:15
msgid "delete_invite"
msgstr "आमंत्रण हटाएं"

#: templates/profile.html:21 templates/profile.html:23
msgid "public_profile"
msgstr "सार्वजानिक पार्श्वचित्र"

#: templates/profile.html:24
msgid "public_profile_visit"
msgstr "आप अपनी सार्वजनिक प्रोफ़ाइल पर जा सकते हैं! क्लिक करें"

#: templates/profile.html:24
msgid "public_profile_link"
msgstr "यहां"

#: templates/profile.html:27
msgid "profile_picture"
msgstr "प्रोफ़ाइल फोटो"

#: templates/profile.html:40
msgid "personal_text"
msgstr "व्यक्तिगत पाठ"

#: templates/profile.html:41
msgid "your_personal_text"
msgstr "आपका व्यक्तिगत पाठ..."

#: templates/profile.html:45
msgid "favourite_program"
msgstr "पसंदीदा प्रोग्राम "

#: templates/profile.html:56
msgid "public_profile_info"
msgstr ""
"इस बॉक्स को चुनकर मैं अपनी प्रोफ़ाइल को सभी के लिए दृश्यमान बनाता हूं। "
"अपना नाम या घर का पता जैसी व्यक्तिगत जानकारी साझा न करने के लिए सावधान "
"रहें, क्योंकि हर कोई इसे देख सकेगा!"

#: templates/profile.html:59
msgid "update_public"
msgstr "सार्वजनिक प्रोफ़ाइल अद्यतन करें"

#: templates/profile.html:61 templates/profile.html:145
msgid "are_you_sure"
msgstr "क्या आपको यकीन है? आप इस क्रिया को लौटा नहीं सकते| "

#: templates/profile.html:61
msgid "delete_public"
msgstr "सार्वजनिक प्रोफ़ाइल हटाएं"

#: templates/profile.html:70 templates/profile.html:72
msgid "statistics"
msgstr "मेरे आंकड़े"

#: templates/profile.html:83
msgid "self_removal_prompt"
msgstr "क्या आप वाकई इस कक्षा को छोड़ना चाहते हैं?"

#: templates/profile.html:83
msgid "leave_class"
msgstr "कक्षा छोड़ें"

#: templates/profile.html:88 templates/profile.html:91
msgid "settings"
msgstr "ेरी व्यक्तिगत सेटिंग"

#: templates/profile.html:99 templates/signup.html:41
msgid "birth_year"
msgstr "जन्म वर्ष"

#: templates/profile.html:102 templates/signup.html:25
msgid "preferred_language"
msgstr "पसंदीदा भाषा"

#: templates/profile.html:112 templates/signup.html:34
#, fuzzy
msgid "preferred_keyword_language"
msgstr "Preferred keyword language"

#: templates/profile.html:126 templates/signup.html:44
msgid "gender"
msgstr "लिंग"

#: templates/profile.html:129 templates/signup.html:46
msgid "female"
msgstr "महिला"

#: templates/profile.html:130 templates/signup.html:47
msgid "male"
msgstr "पुरुष"

#: templates/profile.html:131 templates/signup.html:48
msgid "other"
msgstr "अन्य"

#: templates/profile.html:141
msgid "update_profile"
msgstr "्रोफ़ाइल अपडेट करें"

#: templates/profile.html:145
msgid "destroy_profile"
msgstr "खाता स्थायी रूप से हटाएं"

#: templates/profile.html:152
msgid "current_password"
msgstr "वर्तमान सांकेतिक शब्द"

#: templates/profile.html:156
msgid "new_password"
msgstr "नया सांकेतिक शब्द"

#: templates/profile.html:160
msgid "repeat_new_password"
msgstr "नया सांकेतिक शब्द दोहराएं"

#: templates/programs.html:7
msgid "recent"
msgstr "मेरे हाल के प्रोग्राम्स"

#: templates/programs.html:35 templates/view-program-page.html:7
msgid "submitted_header"
msgstr "यह एक प्रस्तुत किया गया प्रोग्राम है और इसे बदला नहीं जा सकता"

#: templates/programs.html:40
msgid "title"
msgstr "शीर्षक"

#: templates/programs.html:42 templates/view-program-page.html:8
msgid "last_edited"
msgstr "पिछला संपादित"

#: templates/programs.html:59
msgid "favourite_confirm"
msgstr "क्या आप वाकई इस प्रोग्राम को अपने पसंदीदा के रूप में सेट करना चाहते हैं?"

#: templates/programs.html:67 templates/programs.html:72
msgid "open"
msgstr "खुला"

#: templates/programs.html:68
msgid "copy_clipboard"
msgstr "क्लिपबोर्ड पर सफलतापूर्वक कॉपी किया गया"

#: templates/programs.html:69 templates/programs.html:73
msgid "delete_confirm"
msgstr "क्या आप वाकई प्रोग्राम को हटाना चाहते हैं?"

#: templates/programs.html:69 templates/programs.html:73
msgid "delete"
msgstr "हटाएँ"

#: templates/programs.html:75
msgid "unshare_confirm"
msgstr "क्या आप वाकई प्रोग्राम को निजी बनाना चाहते हैं?"

#: templates/programs.html:75
msgid "unshare"
msgstr "साझेदारी से हटाएँ"

#: templates/programs.html:77
msgid "submit_warning"
msgstr "क्या आप वाकई इस प्रोग्राम को प्रस्तुत करना चाहते हैं?"

#: templates/programs.html:77
msgid "submit_program"
msgstr "प्रस्तुत"

#: templates/programs.html:80
msgid "share_confirm"
msgstr "क्या आप वाकई प्रोग्राम को सार्वजनिक करना चाहते हैं?"

#: templates/programs.html:80
msgid "share"
msgstr "साझा करें"

#: templates/programs.html:86
msgid "no_programs"
msgstr "आपका अभी तक कोई प्रोग्राम नहीं है।"

#: templates/programs.html:88
msgid "write_first_program"
msgstr "अपना पहला प्रोग्राम लिखें!"

#: templates/public-page.html:16
msgid "achievements"
msgstr "उपलब्धियां"

#: templates/public-page.html:28 templates/public-page.html:30
msgid "amount_created"
msgstr "प्रोग्राम बनाया"

#: templates/public-page.html:34 templates/public-page.html:36
msgid "amount_saved"
msgstr "प्रोग्राम सहेजे गए"

#: templates/public-page.html:40 templates/public-page.html:42
msgid "amount_submitted"
msgstr "्रस्तुत प्रोग्राम "

#: templates/public-page.html:50
msgid "last_achievement"
msgstr "पिछली अर्जित उपलब्धि"

#: templates/public-page.html:85
msgid "no_shared_programs"
msgstr "कोई साझा प्रोग्राम नहीं है ..."

#: templates/recover.html:6
msgid "recover_password"
msgstr "सांकेतिक शब्द को फिर से कायम करने अनुरोध करें"

#: templates/recover.html:11
msgid "send_password_recovery"
msgstr "मुझे एक सांकेतिक शब्द पुनर्प्राप्ति लिंक भेजें"

#: templates/reset.html:6 templates/reset.html:19
msgid "reset_password"
msgstr "सांकेतिक शब्द को फिर से कायम करें"

#: templates/reset.html:12 templates/signup.html:22
msgid "password_repeat"
msgstr "सांकेतिक शब्द को दोहराएं"

#: templates/signup.html:7
msgid "create_account_explanation"
msgstr "आपका अपना खाता होने से आप अपने प्रोग्राम्स को सहेज सकते हैं।"

#: templates/signup.html:16
msgid "email_repeat"
msgstr "ईमेल दोहराएं"

#: templates/signup.html:57
msgid "programming_experience"
msgstr "क्या आपके पास प्रोग्रामिंग का अनुभव है?"

#: templates/signup.html:71
msgid "languages"
msgstr "आपने इनमें से किस प्रोग्रामिंग भाषा का पहले उपयोग किया है?"

#: templates/signup.html:76
msgid "other_block"
msgstr "एक और ब्लॉक भाषा"

#: templates/signup.html:82
msgid "other_text"
msgstr "एक और पाठ भाषा"

#: templates/signup.html:88
msgid "request_teacher"
msgstr ""
"मैं एक शिक्षक हूं और मैं एक शिक्षक के खाते के लिए आवेदन करना चाहता/चाहती "
"हूं"

#: templates/signup.html:91
msgid "subscribe_newsletter"
msgstr "समाचार पत्रिका की सदस्यता लें"

#: templates/signup.html:96
#, fuzzy
msgid "agree_with"
msgstr "I agree to the"

#: templates/signup.html:96
#, fuzzy
msgid "privacy_terms"
msgstr "privacy terms"

#: templates/signup.html:99
#, fuzzy
msgid "agree_third_party"
msgstr ""
"I consent to being contacted by partners of Leiden University with sales "
"opportunities (optional)"

#: templates/signup.html:106
msgid "already_account"
msgstr "पहले से ही एक खाता है?"

#: templates/teacher-invitation.html:5
msgid "teacher_invitation_require_login"
msgstr ""
"एक शिक्षक के रूप में आपकी प्रोफ़ाइल सेट करने के लिए हमें आपको लॉग इन करने"
" की आवश्यकता होगी। यदि आपके पास कोई खाता नहीं है, तो कृपया एक बनाएं।"

#: templates/view-program-page.html:13
msgid "by"
msgstr "से"

#: templates/quiz/endquiz.html:27
msgid "end_quiz"
msgstr "प्रश्नोत्तरी अंत"

#: templates/quiz/endquiz.html:28 templates/quiz/quiz-result-overview.html:23
msgid "score"
msgstr "गणना"

#: templates/quiz/endquiz.html:37 templates/quiz/quiz-result-overview.html:108
msgid "go_to_level"
msgstr "स्तर पर जाएं"

#: templates/quiz/feedback.html:8 templates/quiz/quiz.html:16
msgid "question"
msgstr "प्रश्न"

#: templates/quiz/feedback.html:17
msgid "feedback_success"
msgstr "अच्छा!"

#: templates/quiz/feedback.html:23
msgid "feedback_failure"
msgstr "गलत!"

#: templates/quiz/feedback.html:36
msgid "correct_answer"
msgstr "सही उत्तर है:"

#: templates/quiz/feedback.html:52
msgid "go_to_question"
msgstr "्रश्न पर जाएं"

#: templates/quiz/feedback.html:56
msgid "go_to_quiz_result"
msgstr "प्रश्नोत्तरी परिणाम पर जाएं"

#: templates/quiz/quiz-result-overview.html:22
#, fuzzy
msgid "results_quiz"
msgstr "्रश्नोत्तरी शुरू करें"

#: templates/quiz/quiz-result-overview.html:45
#, fuzzy
msgid "correct"
msgstr "गणना"

#: templates/quiz/quiz-result-overview.html:62
#, fuzzy
msgid "incorrect"
msgstr "सही उत्तर है:"

#: templates/quiz/quiz-result-overview.html:91
#: templates/quiz/quiz-result-overview.html:95
#: templates/quiz/quiz-result-overview.html:99 templates/quiz/quiz.html:16
msgid "attempt"
msgstr "प्रयास"

#: templates/quiz/quiz.html:49 templates/quiz/quiz.html:55
#: templates/quiz/quiz_question.html:15
msgid "hint"
msgstr "संकेत?"

#: templates/quiz/quiz_question.html:53
msgid "go_to_answer"
msgstr "उत्तर पर जाएं"

#: templates/quiz/quiz_question.html:55
msgid "submit_answer"
msgstr "प्रश्न का उत्तर दें"

#: templates/quiz/startquiz.html:9
msgid "start_quiz"
msgstr "्रश्नोत्तरी शुरू करें"

#: templates/quiz/startquiz.html:15
msgid "go_to_first_question"
msgstr "प्रश्न 1 पर जाएं"

#: website/admin.py:18 website/admin.py:85 website/admin.py:106
#: website/admin.py:124 website/admin.py:131
#, fuzzy
msgid "title_admin"
msgstr "Hedy - Administrator page"

#: website/auth.py:241 website/auth.py:301 website/auth.py:486
#: website/auth.py:648 website/auth.py:657 website/auth.py:680
#: website/auth.py:720 website/auth.py:727 website/auth.py:747
#: website/teacher.py:302 website/teacher.py:343
msgid "username_invalid"
msgstr "आपका उपयोगकर्ता नाम अमान्य है"

#: website/auth.py:243
msgid "username_special"
msgstr "उपयोगकर्तानाम में  `:` या  `@` नहीं हो सकता| "

#: website/auth.py:245
msgid "username_three"
msgstr "उपयोगकर्तानाम में कम से कम तीन वर्ण होने चाहिए| "

#: website/auth.py:247 website/auth.py:542 website/auth.py:749
#: website/auth.py:754
msgid "email_invalid"
msgstr "कृपया एक मान्य ईमेल डालें|"

#: website/auth.py:249 website/auth.py:303 website/auth.py:488
#: website/auth.py:512 website/auth.py:524 website/auth.py:684
msgid "password_invalid"
msgstr "आपका पासवर्ड अमान्य है"

#: website/auth.py:251
#, fuzzy
msgid "passwords_six"
msgstr "All passwords need to be six characters or longer."

#: website/auth.py:312
msgid "invalid_username_password"
msgstr "अमान्य उपयोगकर्तानाम/सांकेतिक शब्द"

#: website/auth.py:357 website/auth.py:359
msgid "repeat_match_email"
msgstr "दोहराया हुआ ईमेल मेल नहीं खाता|"

#: website/auth.py:361 website/auth.py:514 website/auth.py:518
#: website/auth.py:688
msgid "repeat_match_password"
msgstr "दोहराया हुआ सांकेतिक शब्द मेल नहीं खाता|"

#: website/auth.py:363 website/auth.py:544
msgid "language_invalid"
msgstr "कृपया एक मान्य भाषा चुनें"

#: website/auth.py:365
#, fuzzy
msgid "agree_invalid"
msgstr "You have to agree with the privacy terms."

#: website/auth.py:367 website/auth.py:547
#, fuzzy
msgid "keyword_language_invalid"
msgstr ""
"Please select a valid keyword language (select English or your own "
"language)."

#: website/auth.py:372 website/auth.py:552
msgid "year_invalid"
msgstr "कृपया एक वर्ष डालें जो इनके बीच में हो १९०० और"

#: website/auth.py:375 website/auth.py:555
msgid "gender_invalid"
msgstr "कृपया एक मान्य लिंग चुनें, चुनें (महिला, पुरुष, अन्य)"

#: website/auth.py:378 website/auth.py:558
#, fuzzy
msgid "country_invalid"
msgstr "Please select a valid country."

#: website/auth.py:380 website/auth.py:383 website/auth.py:560
#: website/auth.py:563
msgid "experience_invalid"
msgstr "कृपया एक मान्य अनुभव चुनें, चुनें (हां, नहीं)"

#: website/auth.py:386 website/auth.py:566
msgid "programming_invalid"
msgstr "कृपया एक मान्य प्रोग्रामिंग भाषा चुनें"

#: website/auth.py:389
msgid "exists_username"
msgstr "वह उपयोगकर्तानाम पहले से ही उपयोग में है|"

#: website/auth.py:391 website/auth.py:574
msgid "exists_email"
msgstr "वह ईमेल पहले से ही उपयोग में है|"

#: website/auth.py:490 website/auth.py:516 website/auth.py:686
msgid "password_six"
msgstr "सांकेतिक शब्द में कम से कम छह वर्ण होना चाहिए|"

#: website/auth.py:493 website/auth.py:496
msgid "password_change_not_allowed"
msgstr "आपको इस उपयोगकर्ता का पासवर्ड बदलने की अनुमति नहीं है"

#: website/auth.py:502
msgid "password_change_success"
msgstr "आपके छात्र का पासवर्ड सफलतापूर्वक बदल दिया गया है"

#: website/auth.py:533
msgid "password_updated"
msgstr "सांकेतिक शब्द अद्यतन किया गया|"

#: website/auth.py:614
msgid "profile_updated"
msgstr "प्रोफ़ाइल अद्यतन की गई|"

#: website/auth.py:617
#, fuzzy
msgid "profile_updated_reload"
msgstr "Profile updated, page will be re-loaded."

#: website/auth.py:671
msgid "sent_password_recovery"
msgstr ""
"आपको जल्द ही अपना सांकेतिक शब्द फिर से कायम करने के निर्देशों के साथ एक "
"ईमेल प्राप्त होना चाहिए|"

#: website/auth.py:682 website/auth.py:692
msgid "token_invalid"
msgstr "आपका टोकन अमान्य है"

#: website/auth.py:704
msgid "password_resetted"
msgstr "आपका सांकेतिक शब्द सफलतापूर्वक कायम हो गया है| कृपया लॉगिन करें|"

#: website/auth.py:722
msgid "teacher_invalid"
msgstr "आपका शिक्षक मान अमान्य है"

#: website/programs.py:41
msgid "delete_success"
msgstr "प्रोग्राम सफलतापूर्वक हटाया गया"

#: website/programs.py:55
msgid "save_prompt"
msgstr ""
"अपने प्रोग्राम को सहेजने के लिए आपके पास एक खाता होना चाहिए। क्या आप अभी "
"लॉग इन करना चाहेंगे?"

#: website/programs.py:60
msgid "overwrite_warning"
msgstr ""
"आपके पास पहले से ही इस नाम का एक प्रोग्राम है, इस प्रोग्राम को सहेजने से "
"पुराना प्रोग्राम अधिलेखित हो जाएगा। क्या आपको यकीन है?"

#: website/programs.py:87
#, fuzzy
msgid "save_parse_warning"
msgstr ""
"आपके पास पहले से ही इस नाम का एक प्रोग्राम है, इस प्रोग्राम को सहेजने से "
"पुराना प्रोग्राम अधिलेखित हो जाएगा। क्या आपको यकीन है?"

#: website/programs.py:131 website/programs.py:132
msgid "save_success_detail"
msgstr "प्रोग्राम सफलतापूर्वक सहेजा गया"

#: website/programs.py:160
msgid "share_success_detail"
msgstr "प्रोग्राम सफलतापूर्वक साझा किया गया"

#: website/programs.py:162
msgid "unshare_success_detail"
msgstr "प्रोग्राम सफलतापूर्वक साझा नहीं किया गया"

#: website/programs.py:202
msgid "favourite_success"
msgstr "आपका प्रोग्राम पसंदीदा के रूप में सेट है"

#: website/statistics.py:37 website/teacher.py:28 website/teacher.py:36
#: website/teacher.py:211 website/teacher.py:233 website/teacher.py:245
#: website/teacher.py:312 website/teacher.py:351
msgid "retrieve_class_error"
msgstr "केवल शिक्षक ही कक्षाएं पुनः प्राप्त कर सकते हैं"

#: website/statistics.py:41 website/teacher.py:39 website/teacher.py:133
#: website/teacher.py:152 website/teacher.py:214 website/teacher.py:236
#: website/teacher.py:248 website/teacher.py:315 website/teacher.py:354
msgid "no_such_class"
msgstr "ऐसी कोई हेडी कक्षा नहीं!"

#: website/statistics.py:45
#, fuzzy
msgid "title_class statistics"
msgstr "मेरे आंकड़े"

#: website/teacher.py:76
#, fuzzy
msgid "title_class-overview"
msgstr "Hedy - Class overview"

#: website/teacher.py:85
#, fuzzy
msgid "only_teacher_create_class"
msgstr "Only teachers are allowed to create classes!"

#: website/teacher.py:92 website/teacher.py:127
#, fuzzy
msgid "class_name_invalid"
msgstr "This class name is invalid."

#: website/teacher.py:94 website/teacher.py:129
msgid "class_name_empty"
msgstr "आपने कक्षा का नाम नहीं डाला!"

#: website/teacher.py:100
msgid "class_name_duplicate"
msgstr "आपके पास पहले से ही इस नाम की एक कक्षा है!"

#: website/teacher.py:164 website/teacher.py:180 website/teacher.py:542
msgid "invalid_class_link"
msgstr "कक्षा में शामिल होने के लिए अमान्य लिंक|"

#: website/teacher.py:168 website/teacher.py:170
#, fuzzy
msgid "title_join-class"
msgstr "Hedy - Join class"

#: website/teacher.py:224
#, fuzzy
msgid "title_customize-class"
msgstr "Hedy - Customize class"

#: website/teacher.py:239
msgid "customization_deleted"
msgstr "अनुकूलन सफलतापूर्वक हटा दिए गए।"

#: website/teacher.py:292
msgid "class_customize_success"
msgstr "कक्षा को सफलतापूर्वक अनुकूलित किया गया।"

#: website/teacher.py:306
msgid "username_empty"
msgstr "आपने उपयोगकर्ता नाम दर्ज नहीं किया!"

#: website/teacher.py:319
msgid "student_not_existing"
msgstr "यह उपयोगकर्ता नाम मौजूद नहीं है"

#: website/teacher.py:321
msgid "student_already_in_class"
msgstr "यह छात्र पहले से ही आपकी कक्षा में है"

#: website/teacher.py:323
msgid "student_already_invite"
msgstr "इस छात्र के पास पहले से ही एक आमंत्रण लंबित है"

#: website/teacher.py:382
#, fuzzy
msgid "no_accounts"
msgstr "There are no accounts to create."

#: website/teacher.py:393
#, fuzzy
msgid "unique_usernames"
msgstr "All usernames need to be unique."

#: website/teacher.py:396
#, fuzzy
msgid "unique_emails"
msgstr "All mail addresses need to be unique."

#: website/teacher.py:407
#, fuzzy
msgid "usernames_exist"
msgstr "One or more usernames is already in use."

#: website/teacher.py:410
#, fuzzy
msgid "emails_exist"
msgstr "One or more mail addresses is already in use."

#: website/teacher.py:421
#, fuzzy
msgid "accounts_created"
msgstr "Accounts where successfully created."

#: website/teacher.py:427 website/teacher.py:432 website/teacher.py:443
#: website/teacher.py:472 website/teacher.py:498
#, fuzzy
msgid "retrieve_adventure_error"
msgstr "You're not allowed to view this adventure!"

#: website/teacher.py:437
#, fuzzy
msgid "title_view-adventure"
msgstr "Hedy - View adventure"

#: website/teacher.py:448
#, fuzzy
msgid "title_customize-adventure"
msgstr "Hedy - Customize adventure"

#: website/teacher.py:459
msgid "adventure_id_invalid"
msgstr "यह adventure आईडी अमान्य है"

#: website/teacher.py:461 website/teacher.py:517
msgid "adventure_name_invalid"
msgstr "यह adventure नाम अमान्य है"

#: website/teacher.py:463
msgid "level_invalid"
msgstr "यह हेडी स्तर अमान्य है"

#: website/teacher.py:465
msgid "content_invalid"
msgstr "यह adventure अमान्य है"

#: website/teacher.py:467
msgid "adventure_length"
msgstr "आपका adventure कम से कम 20 वर्णों का होना चाहिए"

#: website/teacher.py:469
msgid "public_invalid"
msgstr "यह अनुबंध चयन अमान्य है"

#: website/teacher.py:480 website/teacher.py:524
msgid "adventure_duplicate"
msgstr "आपके पास पहले से ही इस नाम का एक adventure है"

#: website/teacher.py:492
msgid "adventure_updated"
msgstr "adventure अद्यतन किया गया है!"

#: website/teacher.py:519
msgid "adventure_empty"
msgstr "आपने एक adventure नाम दर्ज नहीं किया!"

#~ msgid "ago-1"
#~ msgstr " "

#~ msgid "ago-2"
#~ msgstr "पहले"
<|MERGE_RESOLUTION|>--- conflicted
+++ resolved
@@ -1,4 +1,3 @@
-<<<<<<< HEAD
 msgid ""
 msgstr ""
 "Project-Id-Version: PROJECT VERSION\n"
@@ -17,9 +16,6 @@
 "Generated-By: Babel 2.9.1\n"
 
 #: app.py:571
-=======
-#: app.py:575
->>>>>>> f1633035
 #, fuzzy
 msgid "program_contains_error"
 msgstr "This program contains an error, are you sure you want to share it?"
