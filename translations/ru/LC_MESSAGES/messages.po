--- conflicted
+++ resolved
@@ -1,4 +1,3 @@
-<<<<<<< HEAD
 msgid ""
 msgstr ""
 "PO-Revision-Date: 2022-04-03 09:24+0000\n"
@@ -11,15 +10,7 @@
 "%10<=4 && (n%100<10 || n%100>=20) ? 1 : 2;\n"
 "X-Generator: Weblate 4.12-dev\n"
 
-#: content/error-messages.txt:41
-#, fuzzy
-msgid "float"
-msgstr "a number"
-
 #: app.py:571
-=======
-#: app.py:575
->>>>>>> f1633035
 #, fuzzy
 msgid "program_contains_error"
 msgstr "This program contains an error, are you sure you want to share it?"
@@ -2215,7 +2206,6 @@
 #, fuzzy
 msgid "adventure_empty"
 msgstr "You didn't enter an adventure name!"
-<<<<<<< HEAD
 
 #: templates/customize-class.html:138
 #, fuzzy
@@ -2240,6 +2230,4 @@
 #: website/statistics.py:45
 #, fuzzy
 msgid "title_class statistics"
-msgstr "My statistics"
-=======
->>>>>>> f1633035
+msgstr "My statistics"