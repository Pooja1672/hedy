--- conflicted
+++ resolved
@@ -1,49 +1,36 @@
-
 msgid ""
 msgstr ""
 "Project-Id-Version: PACKAGE VERSION\n"
 "Report-Msgid-Bugs-To: \n"
-<<<<<<< HEAD
 "POT-Creation-Date: 2023-08-18 18:42-0400\n"
 "PO-Revision-Date: 2023-09-19 06:56+0000\n"
 "Last-Translator: Yılmaz Durmaz <yilmaz_durmaz@hotmail.com>\n"
 "Language-Team: tr <LL@li.org>\n"
-=======
-"POT-Creation-Date: 2023-09-18 08:37-0400\n"
-"PO-Revision-Date: 2023-09-13 10:18+0000\n"
-"Last-Translator: Anonymous <noreply@weblate.org>\n"
->>>>>>> 8ed5fc1e
 "Language: tr\n"
-"Language-Team: tr <LL@li.org>\n"
-"Plural-Forms: nplurals=2; plural=n != 1;\n"
 "MIME-Version: 1.0\n"
 "Content-Type: text/plain; charset=utf-8\n"
 "Content-Transfer-Encoding: 8bit\n"
-<<<<<<< HEAD
 "Plural-Forms: nplurals=2; plural=n != 1;\n"
 "X-Generator: Weblate 5.0.2\n"
-=======
->>>>>>> 8ed5fc1e
 "Generated-By: Babel 2.11.0\n"
 
 #, fuzzy
 msgid "Access Before Assign"
 msgstr ""
-"You tried to use the variable {name} on line {access_line_number}, but "
-"you set it on line {definition_line_number}. Set a variable before using "
-"it."
+"You tried to use the variable {name} on line {access_line_number}, but you "
+"set it on line {definition_line_number}. Set a variable before using it."
 
 #, fuzzy
 msgid "Cyclic Var Definition"
 msgstr ""
-"The name {variable} needs to be set before you can use it on the right-"
-"hand side of the is command"
+"The name {variable} needs to be set before you can use it on the right-hand "
+"side of the is command"
 
 #, fuzzy
 msgid "Has Blanks"
 msgstr ""
-"Your code is incomplete. It contains blanks that you have to replace with"
-" code."
+"Your code is incomplete. It contains blanks that you have to replace with "
+"code."
 
 #, fuzzy
 msgid "Incomplete"
@@ -54,8 +41,8 @@
 #, fuzzy
 msgid "Incomplete Repeat"
 msgstr ""
-"It looks like you forgot to use {command} with the repeat command you "
-"used on line {line_number}."
+"It looks like you forgot to use {command} with the repeat command you used "
+"on line {line_number}."
 
 #, fuzzy
 msgid "Invalid"
@@ -66,8 +53,8 @@
 #, fuzzy
 msgid "Invalid Argument"
 msgstr ""
-"You cannot use the command {command} with {invalid_argument} . Try "
-"changing {invalid_argument} to {allowed_types}."
+"You cannot use the command {command} with {invalid_argument} . Try changing "
+"{invalid_argument} to {allowed_types}."
 
 #, fuzzy
 msgid "Invalid Argument Type"
@@ -78,29 +65,29 @@
 #, fuzzy
 msgid "Invalid At Command"
 msgstr ""
-"The {at} command may not be used from level 16 onward. You can use square"
-" brackets to use an element from a list, for example `friends[i]`, "
+"The {at} command may not be used from level 16 onward. You can use square "
+"brackets to use an element from a list, for example `friends[i]`, "
 "`lucky_numbers[{random}]`."
 
 #, fuzzy
 msgid "Invalid Space"
 msgstr ""
-"Oops! You started a line with a space on line {line_number}. Spaces "
-"confuse computers, can you remove it?"
+"Oops! You started a line with a space on line {line_number}. Spaces confuse "
+"computers, can you remove it?"
 
 #, fuzzy
 msgid "Invalid Type Combination"
 msgstr ""
-"You cannot use {invalid_argument} and {invalid_argument_2} with {command}"
-" because one is {invalid_type} and the other is {invalid_type_2}. Try "
-"changing {invalid_argument} to {invalid_type_2} or {invalid_argument_2} "
-"to {invalid_type}."
+"You cannot use {invalid_argument} and {invalid_argument_2} with {command} "
+"because one is {invalid_type} and the other is {invalid_type_2}. Try "
+"changing {invalid_argument} to {invalid_type_2} or {invalid_argument_2} to "
+"{invalid_type}."
 
 #, fuzzy
 msgid "Locked Language Feature"
 msgstr ""
-"You are using {concept}! That is awesome, but {concept} is not unlocked "
-"yet! It will be unlocked in a later level."
+"You are using {concept}! That is awesome, but {concept} is not unlocked yet! "
+"It will be unlocked in a later level."
 
 #, fuzzy
 msgid "Lonely Echo"
@@ -121,48 +108,48 @@
 #, fuzzy
 msgid "Missing Inner Command"
 msgstr ""
-"It looks like you forgot to use a command with the {command} statement "
-"you used on line {line_number}."
+"It looks like you forgot to use a command with the {command} statement you "
+"used on line {line_number}."
 
 #, fuzzy
 msgid "No Indentation"
 msgstr ""
 "You used too few spaces in line {line_number}. You used {leading_spaces} "
-"spaces, which is not enough. Start every new block with {indent_size} "
-"spaces more than the line before."
+"spaces, which is not enough. Start every new block with {indent_size} spaces "
+"more than the line before."
 
 #, fuzzy
 msgid "Parse"
 msgstr ""
 "The code you entered is not valid Hedy code. There is a mistake on line "
-"{location[0]}, at position {location[1]}. You typed {character_found}, "
-"but that is not allowed."
+"{location[0]}, at position {location[1]}. You typed {character_found}, but "
+"that is not allowed."
 
 #, fuzzy
 msgid "Pressit Missing Else"
 msgstr ""
-"You forgot to add what happens when you press a different key, add an "
-"{else} to your code"
+"You forgot to add what happens when you press a different key, add an {else} "
+"to your code"
 
 #, fuzzy
 msgid "Too Big"
 msgstr ""
-"Wow! Your program has an impressive {lines_of_code} lines of code! But we"
-" can only process {max_lines} lines in this level. Make your program "
-"smaller and try again."
+"Wow! Your program has an impressive {lines_of_code} lines of code! But we "
+"can only process {max_lines} lines in this level. Make your program smaller "
+"and try again."
 
 #, fuzzy
 msgid "Unexpected Indentation"
 msgstr ""
-"You used too many spaces in line {line_number}. You used {leading_spaces}"
-" spaces, which is too much. Start every new block with {indent_size} "
-"spaces more than the line before."
+"You used too many spaces in line {line_number}. You used {leading_spaces} "
+"spaces, which is too much. Start every new block with {indent_size} spaces "
+"more than the line before."
 
 #, fuzzy
 msgid "Unquoted Assignment"
 msgstr ""
-"From this level, you need to place texts to the right of the `is` between"
-" quotes. You forgot that for the text {text}."
+"From this level, you need to place texts to the right of the `is` between "
+"quotes. You forgot that for the text {text}."
 
 #, fuzzy
 msgid "Unquoted Equality Check"
@@ -173,14 +160,14 @@
 #, fuzzy
 msgid "Unquoted Text"
 msgstr ""
-"Be careful. If you ask or print something the text should start and "
-"finish with a quotation mark. You forgot one somewhere."
+"Be careful. If you ask or print something the text should start and finish "
+"with a quotation mark. You forgot one somewhere."
 
 #, fuzzy
 msgid "Unsupported Float"
 msgstr ""
-"Non-integer numbers are not supported yet but they will be in a few "
-"levels. For now change {value} to an integer."
+"Non-integer numbers are not supported yet but they will be in a few levels. "
+"For now change {value} to an integer."
 
 #, fuzzy
 msgid "Unsupported String Value"
@@ -190,8 +177,8 @@
 msgid "Var Undefined"
 msgstr ""
 "You tried to use the variable {name}, but you did not set it. It is also "
-"possible that you were trying to use the word {name} but forgot quotation"
-" marks."
+"possible that you were trying to use the word {name} but forgot quotation "
+"marks."
 
 #, fuzzy
 msgid "Wrong Level"
@@ -210,13 +197,13 @@
 #, fuzzy
 msgid "accounts_intro"
 msgstr ""
-"On this page you can create accounts for multiple students at the same "
-"time. It is also possible to directly add them to one of your classes. By"
-" pressing the green + on the bottom right of the page you can add extra "
-"rows. You can delete a row by pressing the corresponding red cross. Make "
-"sure no rows are empty when you press \"Create accounts\". Please keep in"
-" mind that every username and mail address needs to be unique and the "
-"password needs to be <b>at least</b> 6 characters."
+"On this page you can create accounts for multiple students at the same time. "
+"It is also possible to directly add them to one of your classes. By pressing "
+"the green + on the bottom right of the page you can add extra rows. You can "
+"delete a row by pressing the corresponding red cross. Make sure no rows are "
+"empty when you press \"Create accounts\". Please keep in mind that every "
+"username and mail address needs to be unique and the password needs to be "
+"<b>at least</b> 6 characters."
 
 #, fuzzy
 msgid "achievement_earned"
@@ -265,8 +252,8 @@
 #, fuzzy
 msgid "adventure_exp_1"
 msgstr ""
-"Type your adventure of choice on the right-hand side. After creating your"
-" adventure you can include it in one of your classes under "
+"Type your adventure of choice on the right-hand side. After creating your "
+"adventure you can include it in one of your classes under "
 "\"customizations\". If you want to include a command in your adventure "
 "please use code anchors like this:"
 
@@ -280,8 +267,8 @@
 msgid "adventure_exp_3"
 msgstr ""
 "You can use the \"preview\" button to view a styled version of your "
-"adventure. To view the adventure on a dedicated page, select \"view\" "
-"from the teachers page."
+"adventure. To view the adventure on a dedicated page, select \"view\" from "
+"the teachers page."
 
 #, fuzzy
 msgid "adventure_id_invalid"
@@ -380,8 +367,8 @@
 #, fuzzy
 msgid "ask_needs_var"
 msgstr ""
-"Starting in level 2, ask needs to be used with a variable. Example: name "
-"is ask What are you called?"
+"Starting in level 2, ask needs to be used with a variable. Example: name is "
+"ask What are you called?"
 
 #, fuzzy
 msgid "back_to_class"
@@ -408,14 +395,10 @@
 msgstr "Cancel"
 
 #, fuzzy
-msgid "cant_parse_exception"
-msgstr "Couldn't parse the program"
-
-#, fuzzy
 msgid "catch_index_exception"
 msgstr ""
-"You tried to access the list {list_name} but it is either empty or the "
-"index is not there."
+"You tried to access the list {list_name} but it is either empty or the index "
+"is not there."
 
 #, fuzzy
 msgid "certificate"
@@ -442,10 +425,6 @@
 msgstr "Class successfully customized."
 
 #, fuzzy
-msgid "class_live"
-msgstr "Live statistics"
-
-#, fuzzy
 msgid "class_name_duplicate"
 msgstr "You already have a class with this name."
 
@@ -462,10 +441,6 @@
 msgstr "Please enter the name of the class"
 
 #, fuzzy
-msgid "class_overview"
-msgstr "Class overview"
-
-#, fuzzy
 msgid "close"
 msgstr "Sluiten"
 
@@ -474,22 +449,10 @@
 msgstr "a comma"
 
 #, fuzzy
-msgid "command_not_available_yet_exception"
-msgstr "Command not available yet"
-
-#, fuzzy
-msgid "command_unavailable_exception"
-msgstr "Command not correct anymore"
-
-#, fuzzy
 msgid "commands"
 msgstr "Commands"
 
 #, fuzzy
-msgid "common_errors"
-msgstr "Common errors"
-
-#, fuzzy
 msgid "congrats_message"
 msgstr "Congratulations, {username}, you have completed Hedy!"
 
@@ -583,8 +546,8 @@
 #, fuzzy
 msgid "create_teacher_account_explanation"
 msgstr ""
-"With a teacher account, you can save your programs and see the results of"
-" your students."
+"With a teacher account, you can save your programs and see the results of "
+"your students."
 
 #, fuzzy
 msgid "creator"
@@ -700,22 +663,18 @@
 
 #, fuzzy
 msgid "download_login_credentials"
-msgstr "Do you want to download the login credentials after the accounts creation?"
+msgstr ""
+"Do you want to download the login credentials after the accounts creation?"
 
 #, fuzzy
 msgid "duplicate"
 msgstr "Duplicate"
 
 #, fuzzy
-msgid "echo_and_ask_mismatch_exception"
-msgstr "Echo and ask mismatch"
-
-#, fuzzy
 msgid "echo_out"
 msgstr ""
-"Starting in level 2 echo is no longer needed. You can repeat an answer "
-"with ask and print now. Example: name is ask What are you called? print "
-"hello name"
+"Starting in level 2 echo is no longer needed. You can repeat an answer with "
+"ask and print now. Example: name is ask What are you called? print hello name"
 
 #, fuzzy
 msgid "edit_code_button"
@@ -784,13 +743,13 @@
 #, fuzzy
 msgid "explore_explanation"
 msgstr ""
-"On this page you can look through programs created by other Hedy users. "
-"You can filter on both a Hedy level and adventure. Click on \"View "
-"program\" to open a program and run it. Programs with a red header "
-"contain a mistake. You can still open the program, but running it will "
-"result in an error. You can of course try to fix it! If the creator has a"
-" public profile you can click their username to visit their profile. "
-"There you will find all their shared programs and much more!"
+"On this page you can look through programs created by other Hedy users. You "
+"can filter on both a Hedy level and adventure. Click on \"View program\" to "
+"open a program and run it. Programs with a red header contain a mistake. You "
+"can still open the program, but running it will result in an error. You can "
+"of course try to fix it! If the creator has a public profile you can click "
+"their username to visit their profile. There you will find all their shared "
+"programs and much more!"
 
 msgid "explore_programs"
 msgstr "Programları keşfet"
@@ -971,13 +930,13 @@
 #, fuzzy
 msgid "highscore_explanation"
 msgstr ""
-"On this page you can look through programs created by other Hedy users. "
-"You can filter on both a Hedy level and adventure. Click on \"View "
-"program\" to open a program and run it. Programs with a red header "
-"contain a mistake. You can still open the program, but running it will "
-"result in an error. You can of course try to fix it! If the creator has a"
-" public profile you can click their username to visit their profile. "
-"There you will find all their shared programs and much more!"
+"On this page you can look through programs created by other Hedy users. You "
+"can filter on both a Hedy level and adventure. Click on \"View program\" to "
+"open a program and run it. Programs with a red header contain a mistake. You "
+"can still open the program, but running it will result in an error. You can "
+"of course try to fix it! If the creator has a public profile you can click "
+"their username to visit their profile. There you will find all their shared "
+"programs and much more!"
 
 #, fuzzy
 msgid "highscore_no_public_profile"
@@ -1002,26 +961,6 @@
 msgstr "Your chosen image is invalid."
 
 #, fuzzy
-msgid "incomplete_command_exception"
-msgstr "Incomplete Command"
-
-#, fuzzy
-msgid "incorrect_handling_of_quotes_exception"
-msgstr "Incorrect handling of quotes"
-
-#, fuzzy
-msgid "incorrect_use_of_types_exception"
-msgstr "Incorrect use of types"
-
-#, fuzzy
-msgid "incorrect_use_of_variable_exception"
-msgstr "Incorrect use of variable"
-
-#, fuzzy
-msgid "indentation_exception"
-msgstr "Incorrect Indentation"
-
-#, fuzzy
 msgid "input"
 msgstr "input from ask"
 
@@ -1034,14 +973,10 @@
 msgstr "Invalid link for joining the class."
 
 #, fuzzy
-msgid "invalid_command_exception"
-msgstr "Invalid command"
-
-#, fuzzy
 msgid "invalid_teacher_invitation_code"
 msgstr ""
-"The teacher invitation code is invalid. To become a teacher, reach out to"
-" hello@hedy.org."
+"The teacher invitation code is invalid. To become a teacher, reach out to "
+"hello@hedy.org."
 
 #, fuzzy
 msgid "invalid_tutorial_step"
@@ -1073,13 +1008,13 @@
 
 #, fuzzy
 msgid "join_prompt"
-msgstr "You need to have an account to join a class. Would you like to login now?"
+msgstr ""
+"You need to have an account to join a class. Would you like to login now?"
 
 #, fuzzy
 msgid "keyword_language_invalid"
 msgstr ""
-"Please select a valid keyword language (select English or your own "
-"language)."
+"Please select a valid keyword language (select English or your own language)."
 
 #, fuzzy
 msgid "language_invalid"
@@ -1098,18 +1033,10 @@
 msgstr "Last edited"
 
 #, fuzzy
-msgid "last_error"
-msgstr "Last error"
-
-#, fuzzy
 msgid "last_login"
 msgstr "Last login"
 
 #, fuzzy
-msgid "last_program"
-msgstr "Last program"
-
-#, fuzzy
 msgid "last_update"
 msgstr "Last update"
 
@@ -1158,10 +1085,6 @@
 msgstr "a list"
 
 #, fuzzy
-msgid "live_dashboard"
-msgstr "Live Dashboard"
-
-#, fuzzy
 msgid "logged_in_to_share"
 msgstr "You must be logged in to save and share a program."
 
@@ -1194,8 +1117,8 @@
 #, fuzzy
 msgid "mail_error_change_processed"
 msgstr ""
-"Something went wrong when sending a validation mail, the changes are "
-"still correctly processed."
+"Something went wrong when sending a validation mail, the changes are still "
+"correctly processed."
 
 #, fuzzy
 msgid "mail_goodbye"
@@ -1231,19 +1154,17 @@
 "world wide community of Hedy teachers!\n"
 "<strong>What teachers accounts can do</strong>\n"
 "With your teacher account, you have the option to create classes. Your "
-"students can than join your classes and you can see their progress. "
-"Classes are made and managed though the for <a "
-"href=\"https://hedycode.com/for-teachers\">teachers page</a>.\n"
+"students can than join your classes and you can see their progress. Classes "
+"are made and managed though the for <a href=\"https://hedycode.com/for-"
+"teachers\">teachers page</a>.\n"
 "<strong>How to share ideas</strong>\n"
-"If you are using Hedy in class, you probably have ideas for improvements!"
-" You can share those ideas with us on the <a "
-"href=\"https://github.com/hedyorg/hedy/discussions/categories/ideas\">Ideas"
-" Discussion</a>.\n"
+"If you are using Hedy in class, you probably have ideas for improvements! "
+"You can share those ideas with us on the <a href=\"https://github.com/"
+"hedyorg/hedy/discussions/categories/ideas\">Ideas Discussion</a>.\n"
 "<strong>How to ask for help</strong>\n"
-"If anything is unclear, you can post in the <a "
-"href=\"https://github.com/hedyorg/hedy/discussions/categories/q-a\">Q&A "
-"discussion</a>, or <a href=\"mailto: hello@hedy.org\">send us an "
-"email</a>.\n"
+"If anything is unclear, you can post in the <a href=\"https://github.com/"
+"hedyorg/hedy/discussions/categories/q-a\">Q&A discussion</a>, or <a "
+"href=\"mailto: hello@hedy.org\">send us an email</a>.\n"
 "Keep programming!"
 
 #, fuzzy
@@ -1275,8 +1196,8 @@
 #, fuzzy
 msgid "make_sure_you_are_done"
 msgstr ""
-"Make sure you are done! You will not be able to change your program "
-"anymore after you click \"Hand in\"."
+"Make sure you are done! You will not be able to change your program anymore "
+"after you click \"Hand in\"."
 
 #, fuzzy
 msgid "male"
@@ -1306,9 +1227,6 @@
 msgid "my_messages"
 msgstr "My messages"
 
-msgid "my_public_profile"
-msgstr ""
-
 #, fuzzy
 msgid "name"
 msgstr "Name"
@@ -1370,8 +1288,8 @@
 #, fuzzy
 msgid "no_more_flat_if"
 msgstr ""
-"Starting in level 8, the code after {if} needs to be placed on the next "
-"line and start with 4 spaces."
+"Starting in level 8, the code after {if} needs to be placed on the next line "
+"and start with 4 spaces."
 
 #, fuzzy
 msgid "no_programs"
@@ -1411,7 +1329,8 @@
 
 #, fuzzy
 msgid "not_in_class_no_handin"
-msgstr "You are not in a class, so there's no need for you to hand in anything."
+msgstr ""
+"You are not in a class, so there's no need for you to hand in anything."
 
 #, fuzzy
 msgid "not_logged_in_cantsave"
@@ -1532,8 +1451,8 @@
 #, fuzzy
 msgid "password_resetted"
 msgstr ""
-"Your password has been successfully reset. You are being redirected to "
-"the login page."
+"Your password has been successfully reset. You are being redirected to the "
+"login page."
 
 #, fuzzy
 msgid "password_six"
@@ -1553,13 +1472,8 @@
 
 msgid "people_with_a_link"
 msgstr ""
-<<<<<<< HEAD
 "Bağlantısı olan diğer kişiler bu programı görebilir. Ayrıca \"Keşfet\" "
 "sayfasından da bulunabilir."
-=======
-"Other people with a link can see this program. It also can be found on "
-"the \"Explore\" page."
->>>>>>> 8ed5fc1e
 
 #, fuzzy
 msgid "percentage"
@@ -1637,10 +1551,6 @@
 msgstr "My programs"
 
 #, fuzzy
-msgid "program_too_large_exception"
-msgstr "Programs too large"
-
-#, fuzzy
 msgid "programming_experience"
 msgstr "Do you have programming experience?"
 
@@ -1683,9 +1593,9 @@
 #, fuzzy
 msgid "public_profile_info"
 msgstr ""
-"By selecting this box I make my profile visible for everyone. Be careful "
-"not to share personal information like your name or home address, because"
-" everyone will be able to see it!"
+"By selecting this box I make my profile visible for everyone. Be careful not "
+"to share personal information like your name or home address, because "
+"everyone will be able to see it!"
 
 #, fuzzy
 msgid "public_profile_updated"
@@ -1816,10 +1726,6 @@
 msgstr "Run code"
 
 #, fuzzy
-msgid "runs_over_time"
-msgstr "Runs over time"
-
-#, fuzzy
 msgid "save"
 msgstr "Save"
 
@@ -1830,8 +1736,8 @@
 #, fuzzy
 msgid "save_prompt"
 msgstr ""
-"You need to have an account to save your program. Would you like to login"
-" now?"
+"You need to have an account to save your program. Would you like to login "
+"now?"
 
 #, fuzzy
 msgid "save_success_detail"
@@ -1922,8 +1828,8 @@
 #, fuzzy
 msgid "something_went_wrong_keyword_parsing"
 msgstr ""
-"There is a mistake in your adventure, are all keywords correctly "
-"surrounded with { }?"
+"There is a mistake in your adventure, are all keywords correctly surrounded "
+"with { }?"
 
 #, fuzzy
 msgid "space"
@@ -1973,13 +1879,6 @@
 msgid "student_already_invite"
 msgstr "This student already has a pending invitation."
 
-msgid "student_details"
-msgstr ""
-
-#, fuzzy
-msgid "student_list"
-msgstr "Student list"
-
 #, fuzzy
 msgid "student_not_existing"
 msgstr "This username doesn't exist."
@@ -2047,8 +1946,8 @@
 #, fuzzy
 msgid "teacher_invitation_require_login"
 msgstr ""
-"To set up your profile as a teacher we will need you to log in. If you "
-"don't have an account, please create one."
+"To set up your profile as a teacher we will need you to log in. If you don't "
+"have an account, please create one."
 
 #, fuzzy
 msgid "teacher_manual"
@@ -2065,8 +1964,8 @@
 #, fuzzy
 msgid "teacher_welcome"
 msgstr ""
-"Welcome to Hedy! Your are now the proud owner of a teachers account which"
-" allows you to create classes and invite students."
+"Welcome to Hedy! Your are now the proud owner of a teachers account which "
+"allows you to create classes and invite students."
 
 #, fuzzy
 msgid "template_code"
@@ -2102,163 +2001,341 @@
 msgstr "Hedy - Grid overview"
 
 #, fuzzy
+msgid "title_class logs"
+msgstr "Hedy - Join class"
+
+#, fuzzy
+msgid "title_class statistics"
+msgstr "My statistics"
+
+#, fuzzy
+msgid "title_class-overview"
+msgstr "Hedy - Class overview"
+
+#, fuzzy
+msgid "title_customize-adventure"
+msgstr "Hedy - Customize adventure"
+
+#, fuzzy
+msgid "title_customize-class"
+msgstr "Hedy - Customize class"
+
+msgid "title_explore"
+msgstr "Hedy - Keşfet"
+
+#, fuzzy
+msgid "title_for-teacher"
+msgstr "Hedy - For teachers"
+
+#, fuzzy
+msgid "title_join-class"
+msgstr "Hedy - Join class"
+
+#, fuzzy
+msgid "title_landing-page"
+msgstr "Welcome to Hedy!"
+
+#, fuzzy
+msgid "title_learn-more"
+msgstr "Hedy - Learn more"
+
+#, fuzzy
+msgid "title_login"
+msgstr "Hedy - Login"
+
+#, fuzzy
+msgid "title_my-profile"
+msgstr "Hedy - My account"
+
+#, fuzzy
+msgid "title_privacy"
+msgstr "Hedy - Privacy terms"
+
+#, fuzzy
+msgid "title_programs"
+msgstr "Hedy - My programs"
+
+#, fuzzy
+msgid "title_recover"
+msgstr "Hedy - Recover account"
+
+#, fuzzy
+msgid "title_reset"
+msgstr "Hedy - Reset password"
+
+#, fuzzy
+msgid "title_signup"
+msgstr "Hedy - Create an account"
+
+#, fuzzy
+msgid "title_start"
+msgstr "Hedy - A gradual programming language"
+
+#, fuzzy
+msgid "title_view-adventure"
+msgstr "Hedy - View adventure"
+
+#, fuzzy
+msgid "token_invalid"
+msgstr "Your token is invalid."
+
+#, fuzzy
+msgid "translate_error"
+msgstr ""
+"Something went wrong while translating the code. Try running the code to see "
+"if it has an error. Code with errors can not be translated."
+
+#, fuzzy
+msgid "translating_hedy"
+msgstr "Translating Hedy"
+
+#, fuzzy
+msgid "try_it"
+msgstr "Try"
+
+#, fuzzy
+msgid "tutorial"
+msgstr "Tutorial"
+
+#, fuzzy
+msgid "tutorial_code_snippet"
+msgstr "Hide cheatsheet"
+
+#, fuzzy
+msgid "tutorial_message_not_found"
+msgstr "You have received an invitation to join class"
+
+#, fuzzy
+msgid "tutorial_title_not_found"
+msgstr "We could not find that page!"
+
+#, fuzzy
+msgid "unauthorized"
+msgstr "You don't have access rights for this page"
+
+#, fuzzy
+msgid "unique_usernames"
+msgstr "All usernames need to be unique."
+
+#, fuzzy
+msgid "unlock_thresholds"
+msgstr "Unlock level thresholds"
+
+#, fuzzy
+msgid "unsaved_class_changes"
+msgstr "There are unsaved changes, are you sure you want to leave this page?"
+
+#, fuzzy
+msgid "unshare"
+msgstr "Unshare"
+
+#, fuzzy
+msgid "unshare_confirm"
+msgstr "Are you sure you want to make the program private?"
+
+#, fuzzy
+msgid "unshare_success_detail"
+msgstr "Program unshared successfully."
+
+#, fuzzy
+msgid "update_adventure_prompt"
+msgstr "Are you sure you want to update this adventure?"
+
+#, fuzzy
+msgid "update_profile"
+msgstr "Update profile"
+
+#, fuzzy
+msgid "update_public"
+msgstr "Update public profile"
+
+#, fuzzy
+msgid "updating_indicator"
+msgstr "Updating"
+
+#, fuzzy
+msgid "user"
+msgstr "Kullanıcı adı"
+
+#, fuzzy
+msgid "user_inexistent"
+msgstr "This user doesn't exist"
+
+#, fuzzy
+msgid "user_not_private"
+msgstr "This user doesn't exist or doesn't have a public profile"
+
+msgid "username"
+msgstr "Kullanıcı adı"
+
+#, fuzzy
+msgid "username_empty"
+msgstr "You didn't enter an username!"
+
+#, fuzzy
+msgid "username_invalid"
+msgstr "Your username is invalid."
+
+#, fuzzy
+msgid "username_special"
+msgstr "Username cannot contain `:` or `@`."
+
+#, fuzzy
+msgid "username_three"
+msgstr "Username must contain at least three characters."
+
+#, fuzzy
+msgid "usernames_exist"
+msgstr "One or more usernames is already in use."
+
+#, fuzzy
+msgid "value"
+msgstr "Value"
+
+#, fuzzy
+msgid "variables"
+msgstr "Variables"
+
+#, fuzzy
+msgid "view_program"
+msgstr "View program"
+
+#, fuzzy
+msgid "welcome"
+msgstr ""
+"Welcome to Hedy! Your are now the proud owner of a teachers account which "
+"allows you to create classes and invite students."
+
+#, fuzzy
+msgid "welcome_back"
+msgstr ""
+"Welcome to Hedy! Your are now the proud owner of a teachers account which "
+"allows you to create classes and invite students."
+
+#, fuzzy
+msgid "what_should_my_code_do"
+msgstr "What should my code do?"
+
+#, fuzzy
+msgid "whole_world"
+msgstr "The world"
+
+#, fuzzy
+msgid "write_first_program"
+msgstr "Write your first program!"
+
+#, fuzzy
+msgid "year_invalid"
+msgstr "Please enter a year between 1900 and {current_year}."
+
+#, fuzzy
+msgid "yes"
+msgstr "Yes"
+
+#, fuzzy
+msgid "your_account"
+msgstr "Henüz hesabınız yok mu?"
+
+#, fuzzy
+msgid "your_class"
+msgstr "My classes"
+
+#, fuzzy
+msgid "your_last_program"
+msgstr "Favourite program"
+
+#, fuzzy
+msgid "your_personal_text"
+msgstr "Your personal text..."
+
+#, fuzzy
+msgid "your_program"
+msgstr "Your program"
+
+#, fuzzy
+msgid "cant_parse_exception"
+msgstr "Couldn't parse the program"
+
+#, fuzzy
+msgid "class_live"
+msgstr "Live statistics"
+
+#, fuzzy
+msgid "class_overview"
+msgstr "Class overview"
+
+#, fuzzy
+msgid "command_not_available_yet_exception"
+msgstr "Command not available yet"
+
+#, fuzzy
+msgid "command_unavailable_exception"
+msgstr "Command not correct anymore"
+
+#, fuzzy
+msgid "common_errors"
+msgstr "Common errors"
+
+#, fuzzy
+msgid "echo_and_ask_mismatch_exception"
+msgstr "Echo and ask mismatch"
+
+#, fuzzy
+msgid "incomplete_command_exception"
+msgstr "Incomplete Command"
+
+#, fuzzy
+msgid "incorrect_handling_of_quotes_exception"
+msgstr "Incorrect handling of quotes"
+
+#, fuzzy
+msgid "incorrect_use_of_types_exception"
+msgstr "Incorrect use of types"
+
+#, fuzzy
+msgid "incorrect_use_of_variable_exception"
+msgstr "Incorrect use of variable"
+
+#, fuzzy
+msgid "indentation_exception"
+msgstr "Incorrect Indentation"
+
+#, fuzzy
+msgid "invalid_command_exception"
+msgstr "Invalid command"
+
+#, fuzzy
+msgid "last_error"
+msgstr "Last error"
+
+#, fuzzy
+msgid "last_program"
+msgstr "Last program"
+
+#, fuzzy
+msgid "live_dashboard"
+msgstr "Live Dashboard"
+
+#, fuzzy
+msgid "program_too_large_exception"
+msgstr "Programs too large"
+
+#, fuzzy
+msgid "runs_over_time"
+msgstr "Runs over time"
+
+msgid "student_details"
+msgstr ""
+
+#, fuzzy
+msgid "student_list"
+msgstr "Student list"
+
+#, fuzzy
 msgid "title_class live_statistics"
 msgstr "Hedy - Live Statistics"
 
 #, fuzzy
-msgid "title_class logs"
-msgstr "Hedy - Join class"
-
-#, fuzzy
-msgid "title_class statistics"
-msgstr "My statistics"
-
-#, fuzzy
-msgid "title_class-overview"
-msgstr "Hedy - Class overview"
-
-#, fuzzy
-msgid "title_customize-adventure"
-msgstr "Hedy - Customize adventure"
-
-#, fuzzy
-msgid "title_customize-class"
-msgstr "Hedy - Customize class"
-
-msgid "title_explore"
-msgstr "Hedy - Keşfet"
-
-#, fuzzy
-msgid "title_for-teacher"
-msgstr "Hedy - For teachers"
-
-#, fuzzy
-msgid "title_join-class"
-msgstr "Hedy - Join class"
-
-#, fuzzy
-msgid "title_landing-page"
-msgstr "Welcome to Hedy!"
-
-#, fuzzy
-msgid "title_learn-more"
-msgstr "Hedy - Learn more"
-
-#, fuzzy
-msgid "title_login"
-msgstr "Hedy - Login"
-
-#, fuzzy
-msgid "title_my-profile"
-msgstr "Hedy - My account"
-
-#, fuzzy
-msgid "title_privacy"
-msgstr "Hedy - Privacy terms"
-
-#, fuzzy
-msgid "title_programs"
-msgstr "Hedy - My programs"
-
-#, fuzzy
-msgid "title_recover"
-msgstr "Hedy - Recover account"
-
-#, fuzzy
-msgid "title_reset"
-msgstr "Hedy - Reset password"
-
-#, fuzzy
-msgid "title_signup"
-msgstr "Hedy - Create an account"
-
-#, fuzzy
-msgid "title_start"
-msgstr "Hedy - A gradual programming language"
-
-#, fuzzy
-msgid "title_view-adventure"
-msgstr "Hedy - View adventure"
-
-#, fuzzy
-msgid "token_invalid"
-msgstr "Your token is invalid."
-
-#, fuzzy
-msgid "translate_error"
-msgstr ""
-"Something went wrong while translating the code. Try running the code to "
-"see if it has an error. Code with errors can not be translated."
-
-#, fuzzy
-msgid "translating_hedy"
-msgstr "Translating Hedy"
-
-#, fuzzy
-msgid "try_it"
-msgstr "Try"
-
-#, fuzzy
-msgid "tutorial"
-msgstr "Tutorial"
-
-#, fuzzy
-msgid "tutorial_code_snippet"
-msgstr "Hide cheatsheet"
-
-#, fuzzy
-msgid "tutorial_message_not_found"
-msgstr "You have received an invitation to join class"
-
-#, fuzzy
-msgid "tutorial_title_not_found"
-msgstr "We could not find that page!"
-
-#, fuzzy
-msgid "unauthorized"
-msgstr "You don't have access rights for this page"
-
-#, fuzzy
-msgid "unique_usernames"
-msgstr "All usernames need to be unique."
-
-#, fuzzy
-msgid "unlock_thresholds"
-msgstr "Unlock level thresholds"
-
-#, fuzzy
-msgid "unsaved_class_changes"
-msgstr "There are unsaved changes, are you sure you want to leave this page?"
-
-#, fuzzy
-msgid "unshare"
-msgstr "Unshare"
-
-#, fuzzy
-msgid "unshare_confirm"
-msgstr "Are you sure you want to make the program private?"
-
-#, fuzzy
-msgid "unshare_success_detail"
-msgstr "Program unshared successfully."
-
-#, fuzzy
-msgid "update_adventure_prompt"
-msgstr "Are you sure you want to update this adventure?"
-
-#, fuzzy
-msgid "update_profile"
-msgstr "Update profile"
-
-#, fuzzy
-msgid "update_public"
-msgstr "Update public profile"
-
-#, fuzzy
-msgid "updating_indicator"
-msgstr "Updating"
-
-#, fuzzy
 msgid "use_of_blanks_exception"
 msgstr "Use of blanks in programs"
 
@@ -2266,104 +2343,17 @@
 msgid "use_of_nested_functions_exception"
 msgstr "Use of nested functions"
 
-#, fuzzy
-msgid "user"
-msgstr "Kullanıcı adı"
-
-#, fuzzy
-msgid "user_inexistent"
-msgstr "This user doesn't exist"
-
-#, fuzzy
-msgid "user_not_private"
-msgstr "This user doesn't exist or doesn't have a public profile"
-
-msgid "username"
-msgstr "Kullanıcı adı"
-
-#, fuzzy
-msgid "username_empty"
-msgstr "You didn't enter an username!"
-
-#, fuzzy
-msgid "username_invalid"
-msgstr "Your username is invalid."
-
-#, fuzzy
-msgid "username_special"
-msgstr "Username cannot contain `:` or `@`."
-
-#, fuzzy
-msgid "username_three"
-msgstr "Username must contain at least three characters."
-
-#, fuzzy
-msgid "usernames_exist"
-msgstr "One or more usernames is already in use."
-
-#, fuzzy
-msgid "value"
-msgstr "Value"
-
-#, fuzzy
-msgid "variables"
-msgstr "Variables"
-
-#, fuzzy
-msgid "view_program"
-msgstr "View program"
-
-#, fuzzy
-msgid "welcome"
-msgstr ""
-"Welcome to Hedy! Your are now the proud owner of a teachers account which"
-" allows you to create classes and invite students."
-
-#, fuzzy
-msgid "welcome_back"
-msgstr ""
-"Welcome to Hedy! Your are now the proud owner of a teachers account which"
-" allows you to create classes and invite students."
-
-#, fuzzy
-msgid "what_should_my_code_do"
-msgstr "What should my code do?"
-
-#, fuzzy
-msgid "whole_world"
-msgstr "The world"
-
-#, fuzzy
-msgid "write_first_program"
-msgstr "Write your first program!"
-
-#, fuzzy
-msgid "year_invalid"
-msgstr "Please enter a year between 1900 and {current_year}."
-
-#, fuzzy
-msgid "yes"
-msgstr "Yes"
-
-#, fuzzy
-msgid "your_account"
-msgstr "Henüz hesabınız yok mu?"
-
-#, fuzzy
-msgid "your_class"
-msgstr "My classes"
-
-#, fuzzy
-msgid "your_last_program"
-msgstr "Favourite program"
-
-#, fuzzy
-msgid "your_personal_text"
-msgstr "Your personal text..."
-
-#, fuzzy
-msgid "your_program"
-msgstr "Your program"
+msgid "my_public_profile"
+msgstr ""
+
+#~ msgid "class_logs"
+#~ msgstr "Last login"
+
+#~ msgid "class_stats"
+#~ msgstr "Show class statistics"
+
+#~ msgid "visit_own_public_profile"
+#~ msgstr "Public profile"
 
 #~ msgid "create_account_explanation"
 #~ msgstr "Having your own account allows you to save your programs."
@@ -2474,13 +2464,4 @@
 #~ msgstr "Select levels"
 
 #~ msgid "too_many_attempts"
-#~ msgstr "Too many attempts"
-
-#~ msgid "class_logs"
-#~ msgstr "Last login"
-
-#~ msgid "class_stats"
-#~ msgstr "Show class statistics"
-
-#~ msgid "visit_own_public_profile"
-#~ msgstr "Public profile"
+#~ msgstr "Too many attempts"