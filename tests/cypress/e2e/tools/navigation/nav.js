--- conflicted
+++ resolved
@@ -40,7 +40,11 @@
     return goToPage(Cypress.env('teachers_page'));
 }
 
-<<<<<<< HEAD
+export function goToHedyPage()
+{
+    return goToPage(Cypress.env('hedy_page'));
+}
+
 // Must be logged in and able to edit an adventure
 export function goToEditAdventure()
 {
@@ -50,11 +54,6 @@
     // It does not matter which adventure we take (we choose the first one)
     cy.get('#teacher_adventures > .table-auto > tbody > :nth-child(1) > :nth-child(5)')
       .click();
-=======
-export function goToHedyPage()
-{
-    return goToPage(Cypress.env('hedy_page'));
->>>>>>> d644f80a
 }
 
 export default {goToPage}