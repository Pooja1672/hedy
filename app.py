import sys
if (sys.version_info.major < 3 or sys.version_info.minor < 6):
    print ('Hedy requires Python 3.6 or newer to run. However, your version of Python is', '.'.join ([str (sys.version_info.major), str (sys.version_info.minor), str (sys.version_info.micro)]))
    quit ()

# coding=utf-8
import datetime
import collections
from functools import wraps
import hedy
import json
import jsonbin
import logging
import os
from os import path
import re
import requests
import uuid
import yaml
from flask_commonmark import Commonmark
from werkzeug.urls import url_encode
from config import config
from auth import auth_templates, current_user, requires_login, is_admin, is_teacher
from utils import db_get, db_get_many, db_set, timems, type_check, object_check, db_del, load_yaml
import hashlib

# app.py
from flask import Flask, request, jsonify, render_template, session, abort, g, redirect, make_response
from flask_compress import Compress

# Hedy-specific modules
import courses
import hedyweb

# Define and load all available language data
ALL_LANGUAGES = {
    'en': 'English',
    'nl': 'Nederlands',
    'es': 'Español',
    'fr': 'Français',
    'pt_br': 'Português',
    'de': 'Deutsch',
    'it': 'Italiano'
}

LEVEL_DEFAULTS = collections.defaultdict(courses.NoSuchDefaults)
for lang in ALL_LANGUAGES.keys():
    LEVEL_DEFAULTS[lang] = courses.LevelDefaults(lang)

HEDY_COURSE = collections.defaultdict(courses.NoSuchCourse)
for lang in ALL_LANGUAGES.keys():
    HEDY_COURSE[lang] = courses.Course('hedy', lang, LEVEL_DEFAULTS[lang])

SPACE_EU_COURSE = {'nl': courses.Course('space_eu', 'nl', LEVEL_DEFAULTS['nl']),
                   'en': courses.Course('space_eu', 'en', LEVEL_DEFAULTS['en']),
                   'es': courses.Course('space_eu', 'es', LEVEL_DEFAULTS['es'])
                   }

ONLINE_MASTERS_COURSE = courses.Course('online_masters', 'nl', LEVEL_DEFAULTS['nl'])

TRANSLATIONS = hedyweb.Translations()

ADVENTURES = {}
for lang in ALL_LANGUAGES.keys ():
    ADVENTURES[lang] = load_yaml(f'coursedata/adventures/{lang}.yaml')

def load_adventures (lang):
    if not lang in ADVENTURES or len (ADVENTURES [lang]) == 0:
        return ADVENTURES ['en']
    return ADVENTURES [lang]

def load_adventure_assignments_per_level(lang, level):
    assignments = []
    all_adventures = ADVENTURES[lang]
    adventures = all_adventures['adventures']
<<<<<<< HEAD
    for adventure in adventures.values():
        try:
            assignments.append(adventure[level])
        except:
            pass #geen assignment, geen probleem hoor
=======

    for adventure in adventures.values():
        assignment = {}
        assignment['name'] = adventure['name']
        assignment['image'] = adventure['image']
        try:
            assignment['text'] = (adventure['levels'][level]['story_text'])
        except:
            pass #geen assignment voor dit level? geen probleem hoor
        assignments.append(assignment)
>>>>>>> 245b9f64
    return assignments


# Load main menu (do it once, can be cached)
with open(f'main/menu.json', 'r') as f:
    main_menu_json = json.load(f)

logging.basicConfig(
    level=logging.DEBUG,
    format='[%(asctime)s] %(levelname)-8s: %(message)s')

app = Flask(__name__, static_url_path='')
# Ignore trailing slashes in URLs
app.url_map.strict_slashes = False

def hash_user_or_session (string):
    hash = hashlib.md5 (string.encode ('utf-8')).hexdigest ()
    return int (hash, 16)

def redirect_ab (request, session):
    # If the user is logged in, we use their username as identifier, otherwise we use the session id
    user_identifier = current_user(request) ['username'] or str (session_id ())

    # This will send 50% of the requests into redirect.
    redirect_proportion = 50
    redirect_flag = (hash_user_or_session (user_identifier) % 100) < redirect_proportion
    return redirect_flag

# If present, PROXY_TO_TEST_ENV should be the name of the target environment
if os.getenv ('PROXY_TO_TEST_ENV') and not os.getenv ('IS_TEST_ENV'):
    @app.before_request
    def before_request_proxy():
        # If it is an auth route, we do not reverse proxy it to the PROXY_TO_TEST_ENV environment, with the exception of /auth/texts
        # We want to keep all cookie setting in the main environment, not the test one.
        if (re.match ('.*/auth/.*', request.url) and not re.match ('.*/auth/texts', request.url)):
            pass
        # If we enter this block, we will reverse proxy the request to the PROXY_TO_TEST_ENV environment.
        elif (redirect_ab (request, session)):

            print ('DEBUG TEST - REVERSE PROXYING REQUEST', request.method, request.url, session_id ())

            url = request.url.replace (os.getenv ('HEROKU_APP_NAME'), os.getenv ('PROXY_TO_TEST_ENV'))

            request_headers = {}
            for header in request.headers:
                if (header [0].lower () in ['host']):
                    continue
                request_headers [header [0]] = header [1]

            # Send the session_id to the test environment for logging purposes
            request_headers ['x-session_id'] = session_id ()
            r = getattr (requests, request.method.lower ()) (url, headers=request_headers, data=request.data)

            response = make_response (r.content)
            for header in r.headers:
                # With great help from https://medium.com/customorchestrator/simple-reverse-proxy-server-using-flask-936087ce0afb
                # We ignore the set-cookie header
                if (header.lower () in ['content-encoding', 'content-length', 'transfer-encoding', 'connection', 'set-cookie']):
                    continue
                response.headers [header] = r.headers [header]
            return response, r.status_code

if os.getenv ('IS_TEST_ENV'):
    @app.before_request
    def before_request_receive_proxy():
        print ('DEBUG TEST - RECEIVE PROXIED REQUEST', request.method, request.url, session_id ())

# HTTP -> HTTPS redirect
# https://stackoverflow.com/questions/32237379/python-flask-redirect-to-https-from-http/32238093
if os.getenv ('REDIRECT_HTTP_TO_HTTPS'):
    @app.before_request
    def before_request_https():
        if request.url.startswith('http://'):
            url = request.url.replace('http://', 'https://', 1)
            # We use a 302 in case we need to revert the redirect.
            return redirect(url, code=302)

# Unique random key for sessions.
# For settings with multiple workers, an environment variable is required, otherwise cookies will be constantly removed and re-set by different workers.
app.config['SECRET_KEY'] = os.getenv ('SECRET_KEY') or uuid.uuid4().hex

Compress(app)
Commonmark(app)
logger = jsonbin.JsonBinLogger.from_env_vars()

# Check that requested language is supported, otherwise return 404
@app.before_request
def check_language():
    if requested_lang() not in ALL_LANGUAGES.keys ():
        return "Language " + requested_lang () + " not supported", 404

if not os.getenv('HEROKU_RELEASE_CREATED_AT'):
    logging.warning('Cannot determine release; enable Dyno metadata by running "heroku labs:enable runtime-dyno-metadata -a <APP_NAME>"')

@app.route('/parse', methods=['POST'])
def parse():
    body = request.json
    if not body:
        return "body must be an object", 400
    if 'code' not in body:
        return "body.code must be a string", 400
    if 'level' not in body:
        return "body.level must be a string", 400

    code = body ['code']
    level = int(body ['level'])
    # Language should come principally from the request body,
    # but we'll fall back to browser default if it's missing for whatever
    # reason.
    lang = body.get('lang', requested_lang())

    # For debugging
    print(f"got code {code}")

    response = {}
    username = current_user(request) ['username'] or None

    # Check if user sent code
    if not code:
        response["Error"] = "no code found, please send code."
    # is so, parse
    else:
        try:
            hedy_errors = TRANSLATIONS.get_translations(lang, 'HedyErrorMessages')
            result = hedy.transpile(code, level)
            response["Code"] = "# coding=utf8\nimport random\n" + result
        except hedy.HedyException as E:
            # some 'errors' can be fixed, for these we throw an exception, but also
            # return fixed code, so it can be ran
            if E.args[0] == "Invalid Space":
                error_template = hedy_errors[E.error_code]
                response["Code"] = "# coding=utf8\n" + E.arguments['fixed_code']
                response["Warning"] = error_template.format(**E.arguments)
            elif E.args[0] == "Parse":
                error_template = hedy_errors[E.error_code]
                # Localize the names of characters
                if 'character_found' in E.arguments:
                    E.arguments['character_found'] = hedy_errors[E.arguments['character_found']]
                response["Error"] = error_template.format(**E.arguments)
            elif E.args[0] == "Unquoted Text":
                error_template = hedy_errors[E.error_code]
                response["Error"] = error_template.format(**E.arguments)
            else:
                error_template = hedy_errors[E.error_code]
                response["Error"] = error_template.format(**E.arguments)
        except Exception as E:
            print(f"error transpiling {code}")
            response["Error"] = str(E)

    logger.log ({
        'session': session_id(),
        'date': str(datetime.datetime.now()),
        'level': level,
        'lang': lang,
        'code': code,
        'server_error': response.get('Error'),
        'version': version(),
        'username': username,
        'is_test': 1 if os.getenv ('IS_TEST_ENV') else None
    })

    return jsonify(response)

@app.route('/report_error', methods=['POST'])
def report_error():
    post_body = request.json

    logger.log ({
        'session': session_id(),
        'date': str(datetime.datetime.now()),
        'level': post_body.get('level'),
        'code': post_body.get('code'),
        'client_error': post_body.get('client_error'),
        'version': version(),
        'username': current_user(request) ['username'] or None,
        'is_test': 1 if os.getenv ('IS_TEST_ENV') else None
    })

    return 'logged'

@app.route('/version', methods=['GET'])
def version_page():
    """
    Generate a page with some diagnostic information and a useful GitHub URL on upcoming changes.

    This is an admin-only page, it does not need to be linked.
    (Also does not have any sensitive information so it's fine to be unauthenticated).
    """
    app_name = os.getenv('HEROKU_APP_NAME')

    vrz = os.getenv('HEROKU_RELEASE_CREATED_AT')
    the_date = datetime.date.fromisoformat(vrz[:10]) if vrz else datetime.date.today()

    commit = os.getenv('HEROKU_SLUG_COMMIT', '????')[0:6]

    return render_template('version-page.html',
        app_name=app_name,
        heroku_release_time=the_date,
        commit=commit)


def programs_page (request):
    username = current_user(request) ['username']
    if not username:
        return "unauthorized", 403

    from_user = request.args.get('user') or None
    if from_user and not is_admin (request):
        return "unauthorized", 403

    texts=TRANSLATIONS.data [requested_lang ()] ['Programs']
    ui=TRANSLATIONS.data [requested_lang ()] ['ui']

    result = db_get_many ('programs', {'username': from_user or username}, True)
    programs = []
    now = timems ()
    for item in result:
        measure = texts ['minutes']
        date = round ((now - item ['date']) / 60000)
        if date > 90:
            measure = texts ['hours']
            date = round (date / 60)
        if date > 36:
            measure = texts ['days']

            date = round (date / 24)

        programs.append ({'id': item ['id'], 'code': item ['code'], 'date': texts ['ago-1'] + ' ' + str (date) + ' ' + measure + ' ' + texts ['ago-2'], 'level': item ['level'], 'name': item ['name'], 'adventure_name': item.get ('adventure_name')})

    return render_template('programs.html', lang=requested_lang(), menu=render_main_menu('programs'), texts=texts, ui=ui, auth=TRANSLATIONS.data [lang] ['Auth'], programs=programs, username=username, current_page='programs', from_user=from_user)

# Adventure mode
@app.route('/hedy/adventures', methods=['GET'])
def adventures_list():
    return render_template('adventures.html', lang=lang, adventures=load_adventures (requested_lang ()), menu=render_main_menu('adventures'), username=current_user(request) ['username'], auth=TRANSLATIONS.data [lang] ['Auth'])

@app.route('/hedy/adventures/<adventure_name>', methods=['GET'], defaults={'level': 1})
@app.route('/hedy/adventures/<adventure_name>/<level>', methods=['GET'])
def adventure_page(adventure_name, level):

    user = current_user (request)
    level = int (level)
    adventures = load_adventures (requested_lang ())

    # If requested adventure does not exist, return 404
    if not adventure_name in adventures ['adventures']:
        return 'No such Hedy adventure!', 404

    adventure = adventures ['adventures'] [adventure_name]
    loaded_program = ''

    # If no level is specified (take last item of path and remove query parameter, if any, then compare to adventure_name)
    if re.sub (r'\?.+', '', request.url.split ('/') [len (request.url.split ('/')) - 1]) == adventure_name:
        # If user is logged in, check if they have a program for this adventure
        # If there are many, note the highest level for which there is a saved program
        desired_level = 0
        if user ['username']:
            existing_programs = db_get_many ('programs', {'username': user ['username']}, True)
            for program in existing_programs:
                if 'adventure_name' in program and program ['adventure_name'] == adventure_name and program ['level'] > desired_level:
                    desired_level = program ['level']
            # If the user has a saved program for this adventure, redirect them to the level with the highest adventure
            if desired_level != 0:
                return redirect(request.url.replace ('/' + adventure_name, '/' + adventure_name + '/' + str (desired_level)), code=302)
        # If user is not logged in, or has no saved programs for this adventure, default to the lowest level available for the adventure
        if desired_level == 0:
            for key in adventure.keys ():
                if type_check (key, 'int') and (desired_level == 0 or desired_level > key):
                    desired_level = key
        level = desired_level

    # If a level is specified and user is logged in, check if there's a stored program available for this level
    elif user ['username']:
        existing_programs = db_get_many ('programs', {'username': user ['username']}, True)
        for program in existing_programs:
            if 'adventure_name' in program and program ['adventure_name'] == adventure_name and program ['level'] == level:
                loaded_program = program ['code']

    # If requested level is not in adventure, return 404
    if not level in adventure:
        abort(404)

    return hedyweb.render_adventure(
        adventure_name=adventure_name,
        adventure=adventure,
        course=HEDY_COURSE[requested_lang ()],
        request=request,
        lang=requested_lang (),
        level_number=level,
        menu=render_main_menu('hedy'),
        translations=TRANSLATIONS,
        version=version(),
        loaded_program=loaded_program)

# routing to index.html
@app.route('/hedy', methods=['GET'], defaults={'level': 1, 'step': 1})
@app.route('/hedy/<level>', methods=['GET'], defaults={'step': 1})
@app.route('/hedy/<level>/<step>', methods=['GET'])
def index(level, step):
    session_id()  # Run this for the side effect of generating a session ID
    try:
        g.level = level = int(level)
    except:
        return 'No such Hedy level!', 404
    g.lang = requested_lang()
    g.prefix = '/hedy'

    # If step is a string that has more than two characters, it must be an id of a program
    if step and type_check (step, 'str') and len (step) > 2:
        result = db_get ('programs', {'id': step})
        if not result:
            return 'No such program', 404
        # Allow only the owner of the program, the admin user and the teacher users to access the program
        user = current_user (request)
        if user ['username'] != result ['username'] and not is_admin (request) and not is_teacher (request):
            return 'No such program!', 404
        loaded_program = result ['code']
        # We default to step 1 to provide a meaningful default assignment
        step = 1
    else:
        loaded_program = ''

    return hedyweb.render_assignment_editor(
        request=request,
        course=HEDY_COURSE[g.lang],
        level_number=level,
        assignment_number=step,
        menu=render_main_menu('hedy'),
        translations=TRANSLATIONS,
        version=version(),
        loaded_program=loaded_program)

@app.route('/onlinemasters', methods=['GET'], defaults={'level': 1, 'step': 1})
@app.route('/onlinemasters/<level>', methods=['GET'], defaults={'step': 1})
@app.route('/onlinemasters/<level>/<step>', methods=['GET'])
def onlinemasters(level, step):
    session_id()  # Run this for the side effect of generating a session ID
    g.level = level = int(level)
    g.lang = lang = requested_lang()
    g.prefix = '/onlinemasters'

    return hedyweb.render_assignment_editor(
        request=request,
        course=ONLINE_MASTERS_COURSE,
        level_number=level,
        assignment_number=step,
        translations=TRANSLATIONS,
        version=version(),
        menu=None,
        loaded_program='')

@app.route('/space_eu', methods=['GET'], defaults={'level': 1, 'step': 1})
@app.route('/space_eu/<level>', methods=['GET'], defaults={'step': 1})
@app.route('/space_eu/<level>/<step>', methods=['GET'])
def space_eu(level, step):
    session_id()  # Run this for the side effect of generating a session ID
    g.level = level = int(level)
    g.lang = requested_lang()
    g.prefix = '/space_eu'

    return hedyweb.render_assignment_editor(
        request=request,
        course=SPACE_EU_COURSE[g.lang],
        level_number=level,
        assignment_number=step,
        translations=TRANSLATIONS,
        version=version(),
        menu=None,
        loaded_program='')



@app.route('/error_messages.js', methods=['GET'])
def error():
    error_messages = TRANSLATIONS.get_translations(requested_lang(), "ClientErrorMessages")
    return render_template("error_messages.js", error_messages=json.dumps(error_messages))


@app.errorhandler(500)
def internal_error(exception):
    import traceback
    print(traceback.format_exc())
    return "<h1>500 Internal Server Error</h1>"

@app.route('/index.html')
@app.route('/')
def default_landing_page():
    return main_page('start')

@app.route('/<page>')
def main_page(page):
    if page == 'favicon.ico':
        abort(404)

    lang = requested_lang()
    effective_lang = lang

    if page in ['signup', 'login', 'my-profile', 'recover', 'reset', 'admin']:
        return auth_templates(page, lang, render_main_menu(page), request)

    if page == 'programs':
        return programs_page(request)

    # Default to English if requested language is not available
    if not path.isfile(f'main/{page}-{effective_lang}.md'):
        effective_lang = 'en'

    try:
        with open(f'main/{page}-{effective_lang}.md', 'r') as f:
            contents = f.read()
    except IOError:
        abort(404)

    front_matter, markdown = split_markdown_front_matter(contents)

    menu = render_main_menu(page)
    return render_template('main-page.html', mkd=markdown, lang=lang, menu=menu, username=current_user(request) ['username'], auth=TRANSLATIONS.data [lang] ['Auth'], **front_matter)


def session_id():
    """Returns or sets the current session ID."""
    if os.getenv('IS_TEST_ENV') and 'x-session_id' in request.headers:
        return request.headers['x-session_id']
    if 'session_id' not in session:
        session['session_id'] = uuid.uuid4().hex
    return session['session_id']


def requested_lang():
    """Return the user's requested language code.

    If not in the request parameters, use the browser's accept-languages
    header to do language negotiation.
    """
    lang = request.args.get("lang")
    if lang: return lang

    return request.accept_languages.best_match(ALL_LANGUAGES.keys(), 'en')

@app.template_global()
def current_language():
    return make_lang_obj(requested_lang())

@app.template_global()
def hedy_link(level_nr, assignment_nr, subpage=None, lang=None):
    """Make a link to a Hedy page."""
    parts = [g.prefix]
    parts.append('/' + str(level_nr))
    if str(assignment_nr) != '1' or subpage:
        parts.append('/' + str(assignment_nr if assignment_nr else '1'))
    if subpage and subpage != 'code':
        parts.append('/' + subpage)
    parts.append('?')
    parts.append('lang=' + (lang if lang else requested_lang()))
    return ''.join(parts)

@app.template_global()
def other_languages():
    cl = requested_lang()
    return [make_lang_obj(l) for l in ALL_LANGUAGES.keys() if l != cl]

@app.template_global()
def localize_link(url):
    lang = requested_lang()
    if not lang:
        return url
    return url + '?lang=' + lang

def make_lang_obj(lang):
    """Make a language object for a given language."""
    return {
        'sym': ALL_LANGUAGES[lang],
        'lang': lang
    }


@app.template_global()
def modify_query(**new_values):
    args = request.args.copy()

    for key, value in new_values.items():
        args[key] = value

    return '{}?{}'.format(request.path, url_encode(args))


def no_none_sense(d):
    """Remove all None values from a dict."""
    return {k: v for k, v in d.items() if v is not None}


def version():
    """Get the version from the Heroku environment variables."""
    if not os.getenv('DYNO'):
        # Not on Heroku
        return 'DEV'

    vrz = os.getenv('HEROKU_RELEASE_CREATED_AT')
    the_date = datetime.date.fromisoformat(vrz[:10]) if vrz else datetime.date.today()

    commit = os.getenv('HEROKU_SLUG_COMMIT', '????')[0:6]
    return the_date.strftime('%b %d') + f' ({commit})'


def split_markdown_front_matter(md):
    parts = re.split('^---', md, 1, re.M)
    if len(parts) == 1:
        return {}, md
    # safe_load returns 'None' if the string is empty
    front_matter = yaml.safe_load(parts[0]) or {}
    return front_matter, parts[1]


def render_main_menu(current_page):
    """Render a list of (caption, href, selected, color) from the main menu."""
    return [dict(
        caption=item.get(requested_lang(), item.get('en', '???')),
        href='/' + item['_'],
        selected=(current_page == item['_']),
        accent_color=item.get('accent_color', 'white')
    ) for item in main_menu_json['nav']]

# *** PROGRAMS ***

# Not very restful to use a GET to delete something, but indeed convenient; we can do it with a single link and avoiding AJAX.
@app.route('/programs/delete/<program_id>', methods=['GET'])
@requires_login
def delete_program (user, program_id):
    result = db_get ('programs', {'id': program_id})
    if not result or result ['username'] != user ['username']:
        return "", 404
    db_del ('programs', {'id': program_id})
    program_count = 0
    if 'program_count' in user:
        program_count = user ['program_count']
    db_set ('users', {'username': user ['username'], 'program_count': program_count - 1})
    return redirect ('/programs')

@app.route('/programs', methods=['POST'])
@requires_login
def save_program (user):

    body = request.json
    if not type_check (body, 'dict'):
        return 'body must be an object', 400
    if not object_check (body, 'code', 'str'):
        return 'code must be a string', 400
    if not object_check (body, 'name', 'str'):
        return 'name must be a string', 400
    if not object_check (body, 'level', 'int'):
        return 'level must be an integer', 400
    if 'adventure_name' in body:
        if not object_check (body, 'adventure_name', 'str'):
            return 'if present, adventure_name must be a string', 400

    # We execute the saved program to see if it would generate an error or not
    error = None
    try:
        hedy_errors = TRANSLATIONS.get_translations(requested_lang(), 'HedyErrorMessages')
        result = hedy.transpile(body ['code'], body ['level'])
    except hedy.HedyException as E:
        error_template = hedy_errors[E.error_code]
        error = error_template.format(**E.arguments)
    except Exception as E:
        error = str(E)

    name = body ['name']

    # If this is not a saved program for an adventure, we check if there's already a program with that name for that user.
    if not 'adventure_name' in body:
        # We check if a program with a name `xyz` exists in the database for the username. If it does, we exist whether `xyz (1)` exists, until we find a program `xyz (NN)` that doesn't exist yet.
        # It'd be ideal to search by username & program name, but since DynamoDB doesn't allow searching for two indexes at the same time, this would require to create a special index to that effect, which is cumbersome.
        # For now, we bring all existing programs for the user and then search within them for repeated names.
        existing = db_get_many ('programs', {'username': user ['username']}, True)
        name_counter = 0
        for program in existing:
            if re.match ('^' + re.escape (name) + '( \(\d+\))*', program ['name']):
                name_counter = name_counter + 1
        if name_counter:
            name = name + ' (' + str (name_counter) + ')'

    stored_program = {
        'id': uuid.uuid4().hex,
        'session': session_id(),
        'date': timems (),
        'lang': requested_lang(),
        'version': version(),
        'level': body ['level'],
        'code': body ['code'],
        'name': name,
        'server_error': error,
        'username': user ['username']
    }

    if 'adventure_name' in body:
        stored_program ['adventure_name'] = body ['adventure_name']

    db_set('programs', stored_program)

    program_count = 0
    if 'program_count' in user:
        program_count = user ['program_count']
    db_set('users', {'username': user ['username'], 'program_count': program_count + 1})

    return jsonify({})

# *** AUTH ***

import auth
auth.routes (app, requested_lang)

# *** START SERVER ***

if __name__ == '__main__':
    # Threaded option to enable multiple instances for multiple user access support
    app.run(threaded=True, port=config ['port'])<|MERGE_RESOLUTION|>--- conflicted
+++ resolved
@@ -73,13 +73,6 @@
     assignments = []
     all_adventures = ADVENTURES[lang]
     adventures = all_adventures['adventures']
-<<<<<<< HEAD
-    for adventure in adventures.values():
-        try:
-            assignments.append(adventure[level])
-        except:
-            pass #geen assignment, geen probleem hoor
-=======
 
     for adventure in adventures.values():
         assignment = {}
@@ -90,7 +83,6 @@
         except:
             pass #geen assignment voor dit level? geen probleem hoor
         assignments.append(assignment)
->>>>>>> 245b9f64
     return assignments
 
 
