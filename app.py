import hedy
import json

# app.py
from flask import Flask, request, jsonify, render_template
app = Flask(__name__, static_url_path='')

@app.route('/parse/', methods=['GET'])
def respond():
    # Retrieve the name from url parameter
    lines = request.args.get("code", None)

    # For debugging
    print(f"got code {lines}")

    response = {}

    # Check if user sent code
    if not lines:
        response["Error"] = "no code found, please send code."
    # is so, parse
    else:
        try:
            result = hedy.transpile(lines)
            response["Code"] = result
<<<<<<< HEAD
        except Exception as E:
=======
        except Exception as e:
            print(e)
>>>>>>> 3b188950
            print(f"error transpiling {lines}")
            response["Error"] = str(E)

<<<<<<< HEAD
    return jsonify(response)
=======
    # Return the response in json format
    # origineel gebruikte we de eerste dat werkt opeens niet meer om
    # onduidelijke redenen! Het heeft vermoedelijk iets met strings en "" te maken
    # json_version_2 = jsonify(response) <- dit was het origineel
    # ook direct dumpen doet het niet
    # json_version = json.dump(response) <- ook foutmelding!
    # dus maken we er maar even met de hand geldige JSON van met str() Niet echt ideaal zo!!

    # er is trouwens niet eens perse JSON nodig we kunnen ook wel een string met
    # code passen

    print(repr(response))
    return jsonify(response)

    str_versie = str(response)
    str_versie = str_versie.replace("'Code'",'"Code"')
    return str_versie
>>>>>>> 3b188950


# @app.route('/post/', methods=['POST'])
# for now we do not need a post but I am leaving it in for a potential future

# routing to index.html
@app.route('/')
def index():
    return render_template("index.html")

if __name__ == '__main__':
    # Threaded option to enable multiple instances for multiple user access support
    app.run(threaded=True, port=5000)<|MERGE_RESOLUTION|>--- conflicted
+++ resolved
@@ -23,36 +23,12 @@
         try:
             result = hedy.transpile(lines)
             response["Code"] = result
-<<<<<<< HEAD
         except Exception as E:
-=======
-        except Exception as e:
-            print(e)
->>>>>>> 3b188950
             print(f"error transpiling {lines}")
             response["Error"] = str(E)
 
-<<<<<<< HEAD
-    return jsonify(response)
-=======
-    # Return the response in json format
-    # origineel gebruikte we de eerste dat werkt opeens niet meer om
-    # onduidelijke redenen! Het heeft vermoedelijk iets met strings en "" te maken
-    # json_version_2 = jsonify(response) <- dit was het origineel
-    # ook direct dumpen doet het niet
-    # json_version = json.dump(response) <- ook foutmelding!
-    # dus maken we er maar even met de hand geldige JSON van met str() Niet echt ideaal zo!!
-
-    # er is trouwens niet eens perse JSON nodig we kunnen ook wel een string met
-    # code passen
-
-    print(repr(response))
     return jsonify(response)
 
-    str_versie = str(response)
-    str_versie = str_versie.replace("'Code'",'"Code"')
-    return str_versie
->>>>>>> 3b188950
 
 
 # @app.route('/post/', methods=['POST'])
