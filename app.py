--- conflicted
+++ resolved
@@ -74,7 +74,6 @@
 
 @app.route('/parse', methods=['POST'])
 def parse():
-<<<<<<< HEAD
     body = request.json
     if not body:
         return "body must be an object", 400
@@ -85,15 +84,6 @@
 
     code = body ['code']
     level = int(body ['level'])
-    if 'email' in body:
-       email = body ['email']
-    else:
-       email = None
-=======
-    # Retrieve the name from url parameter
-    code = request.args.get("code", None)
-    level = int(request.args.get("level", None))
->>>>>>> c9964cc4
 
     # For debugging
     print(f"got code {code}")
