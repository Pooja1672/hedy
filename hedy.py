--- conflicted
+++ resolved
@@ -2470,14 +2470,9 @@
     processed_code = []
     lines = code.split("\n")
     current_number_of_indents = 0
-    previous_number_of_indents = 0
-<<<<<<< HEAD
+    previous_number_of_indents = 0 
     indent_size = 4 # set at 4 for now
     indent_size_adapted = False #FH We can remove this now since we changed in indenter a bit in Nov 2022
-=======
-    indent_size = 4  # set at 4 for now
-    indent_size_adapted = False
->>>>>>> f2118b1d
     line_number = 0
     next_line_needs_indentation = False
     for line in lines:
