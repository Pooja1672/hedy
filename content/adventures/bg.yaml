--- conflicted
+++ resolved
@@ -171,7 +171,7 @@
 
                     In the example code, we continue until a correct answer has been given.
                     If the correct answer is never given, the loop never ends!
-                example_code: |
+                example_code: |2
 
                           ```
                           answer = 0
@@ -186,7 +186,7 @@
                 story_text: |-
                     We are going to make lists the Python way, with square brackets around the lists! We also keep the quotation marks around each item like we have learned in previous levels.
                     You can use the square brackets as well to point out a place in the lists.
-                example_code: |
+                example_code: |2
 
                           ```
                           friends = ['Ahmed', 'Ben', 'Cayden']
@@ -246,7 +246,7 @@
 
                     За тази цел ти ще напишеш малко повече код. Ха!
 
-                example_code: |
+                example_code: |2
 
                           ```
                           name is ask Как се нарича главаната героиня?
@@ -271,16 +271,10 @@
 
                 start_code: "repeat 5 times print 'Помо-о-о-щ!'"
             5:
-<<<<<<< HEAD
-                story_text: |
-                        В четвърто ниво ще направиш историята си дори по-цветиста и забавна!
-                        Тук ще прибавиш различни възможни завършеци, за да има изненадващ край.
-=======
                 story_text: |2
 
                           В четвърто ниво ще направиш историята си дори по-цветиста и забавна!
                           Тук ще прибавиш различни възможни завършеци, за да има изненадващ край.
->>>>>>> 60af0ec0
 
                           Представи си, че историята започва така:
 
@@ -290,16 +284,10 @@
                           3. **щастлив край**: Тя изважда острата си сабя и чудовището се оттегля от пътя й.
                           3. **тъжен край**: Чудовището отваря голямата си паст и поглъща принцесата цяла.
 
-<<<<<<< HEAD
-                        Сега ще ползваме променливата "име" по-гъвкаво, също както в трето ниво.
-                        Виж как ползваме командите `if` (ако) и `else` (тогава), за да програмираме избирането
-                        на един от двата края на историята.
-=======
                           Сега ще ползваме променливата "име" по-гъвкаво, също както в трето ниво.
                           Виж как ползваме командите `if` (ако) и `else` (тогава), за да програмираме избирането
                           на един от двата края на историята.
 
->>>>>>> 60af0ec0
                 example_code: |
                     ```
                     име is ask 'Как се казва принцесата, която се разхожда в гората?'
@@ -330,7 +318,7 @@
                     ```
                 start_code: "print 'Твоята история ще се появи тук!'"
             3:
-                story_text: |
+                story_text: |2
 
                           Към историята, която пишеш можеш да добавиш нещо произволно и неочаквано, примерно чудовище, животно или някаква пречка.
 
@@ -347,7 +335,7 @@
                     ```
                 story_text_3: |
                     This is an example of the `{remove}` command in your story
-                example_code_3: |
+                example_code_3: |2
 
 
                           ```
@@ -402,7 +390,7 @@
                 story_text: |
                     Songs often contain a lot of repetition. Sometimes the repetition is also based on counting.
                     For example, in the well-known song 'Bottles of beer'. You can program that song with a little math.
-                example_code: |
+                example_code: |2
 
 
                           ```
@@ -428,7 +416,7 @@
                     Baby Shark
 
                     You can make this song much shorter with a `{repeat}`! Can you finish the code?
-                example_code: |
+                example_code: |2
 
 
                           ```
@@ -441,7 +429,7 @@
             8:
                 story_text: |
                     In a previous level you've programmed the song 'Bottles of beer'. You made one verse and then had to copy the verses 99 times. In level 7 you can repeat the song 99 times, just by adding one simple line!
-                example_code: |
+                example_code: |2
 
 
                           ```
@@ -517,7 +505,7 @@
             12:
                 story_text: |
                     In this song we can make it even easier to program '{if} you're happy and you know it, clap your hands'. Because we can put all of the actions in a variable, check it out:
-                example_code: |
+                example_code: |2
 
 
                           ```
@@ -604,7 +592,7 @@
                     Ползвай 90 градуса, за да завиеш 1/4 (една четвърт). Едно пълно завъртане е равно на 360 градуса.
                     Представи си как би могла да "нарисуваш" фигура от свързани линии с програмиране? Може би триъгълник? Кръг?
 
-                example_code: |
+                example_code: |2
 
                           ```
                           print "Рисуване на фигура"
@@ -697,14 +685,14 @@
                 example_code_2: "```\n{color} {white}\n{forward} -80\n{color} {green}\n{forward} 50\n{color} {yellow}\n{forward} 50\n{color} {red}\n{forward} 50\n```\n"
                 story_text_2: "You can also change the color of the lines with the command `{color}`. Check out the example.\nYou can also use the command `{color} {white}` to make 'invisible' lines. You could use these white lines to move the turtle anywhere in the screen before you start drawing.\n"
             3:
-                story_text: |
+                story_text: |2
 
 
                           Докато рисуваш костенурката можеш да добавиш и командата `random`. С нея костенурката ще поеме в произволна посока всеки път.
                           Ползвай `at random` в комбинация с променлива с повече стойности, не само една.
                           Ползвай примера отдолу и увеличи листа с още стойности, освен 10, 50, 90, 150, 250.
 
-                example_code: |
+                example_code: |2
 
                           ```
                           ъгли is 10, 50, 90, 150, 250
@@ -766,16 +754,10 @@
                 story_text_2: "If you are extremely unlucky the previous program might choose you to to the dishes for the whole week! That's not fair!\nTo create a fairer system you can use the `{remove}` command to remove the chosen person from the list. This way you don't have to do the dishes again untill everybody has had a turn.\n\nMonday and tuesday are ready for you! Can you add the rest of the week?\nAnd... can you come up with a solution for when your list is empty?\n"
                 example_code_2: "```\npeople = mom, dad, Emma, Sophie\ndishwasher = people {at} {random}\n{print} 'Monday the dishes are done by: ' dishwasher\n{remove} dishwasher {from} people\ndishwasher = people {at} {random}\n{print} 'Tuesday the dishes are done by: ' dishwasher\n{remove} dishwasher {from} people\ndishwasher = people {at} {random}\n```\n"
             5:
-<<<<<<< HEAD
-                story_text: |
-                        С командата `if` ще създадем възможност за повече избор в програмата ни.
-                        Можеш да програмираш реакция на системата по определен избор.
-=======
                 story_text: |2
 
                           С командата `if` ще създадем възможност за повече избор в програмата ни.
                           Можеш да програмираш реакция на системата по определен избор.
->>>>>>> 60af0ec0
 
                           Можеш ли да довършиш примерния код по-долу с думите 'Какъв лош късмет..' когато ти си наред да миеш?
                           И не забравяй да ползваш кавички около текста!
@@ -790,7 +772,7 @@
 
                 start_code: "print 'Кой мие чиниите?'"
             4:
-                story_text: |
+                story_text: |2
 
                           Сега ползвай кавички, за да подобриш графика на миячите на чинии.
                           Този път в кода има пропуски, отбелязани с черта за подчертаване '_'.
@@ -1145,7 +1127,7 @@
                     In this level you can use nesting to make your restaurant more realistic and more fun!
                     For example you would {ask} for sauce {if} somebody orders fries, but you wouldn't {if} someone orders pizza!
                     Check out the example, and try this at your own virtual restaurant!
-                example_code: |
+                example_code: |2
 
 
                           ```
@@ -1173,18 +1155,9 @@
             10:
                 story_text: |
                     In this level you'll learn how to easily {ask} your guests' orders in a short code.
-                example_code: |
-
-
-<<<<<<< HEAD
-                        ```
-                        courses = appetizer, main course, dessert
-                        {for} course {in} courses
-                            food = {ask} 'What would you like to eat as your ' course '?'
-                            {print} food ' will be your ' course
-                        ```
-                story_text_2: |
-=======
+                example_code: |2
+
+
                           ```
                           courses = appetizer, main course, dessert
                           {for} course {in} courses
@@ -1192,7 +1165,6 @@
                               {print} food ' will be your ' course
                           ```
                 story_text_2: |2
->>>>>>> 60af0ec0
 
 
                           Of course, you could also order for multiple people!
@@ -1209,7 +1181,7 @@
             11:
                 story_text: |
                     We can use the `{for} i {in} {range} 1 {to} 5` to {print} the orders from multiple customers in an orderly manner.
-                example_code: |
+                example_code: |2
 
 
                           ```
@@ -1231,7 +1203,7 @@
             12:
                 story_text: |
                     From this level on you can use decimal numbers to make you menu more realistic.
-                example_code: |
+                example_code: |2
 
 
                           ```
@@ -1254,7 +1226,7 @@
                     In this level we can use the new commands to upgrade our restaurant.
                     We use `{and}` to see {if} two things are both the case.
 
-                example_code: |
+                example_code: |2
 
                           ```
                           price = 10
@@ -1270,7 +1242,7 @@
                 story_text: |
                     With the `{while}` you can make sure your costumers can keep adding orders until they are done.
 
-                example_code: |
+                example_code: |2
 
 
                           ```
@@ -1337,7 +1309,7 @@
                     If you pick the right door you'll survive, but {if} not a terrible monster might...
 
                     In level 1 we start our haunted house game by making up a scary story and {ask} the player what monster they'll see in the haunted house.
-                example_code: |
+                example_code: |2
 
 
 
@@ -1361,7 +1333,7 @@
             2:
                 story_text: |
                     In this haunted house you can choose your monsters with emojis. Of course you could also use words.
-                example_code: |
+                example_code: |2
 
                           ```
                           monster_1 {is} 👻
@@ -1405,7 +1377,7 @@
                     Up until this level the haunted house game always asked the player to choose a door, but as you might have noticed, they didn't really have to answer correctly.
                     If the player filled in a completely random answer, the game would still work and the player might even win (despite not picking a door).
                     In this level you can only win the game by picking the same door Hedy picked randomly.
-                example_code: |
+                example_code: |2
 
 
                           ```
@@ -1428,7 +1400,7 @@
 
                     Now it's very hard to win this game, can you make it easier to win?
                     For example by only having 1 wrong door and 2 correct doors instead of 1 correct door and 2 wrong ones?
-                example_code: |
+                example_code: |2
 
 
                           ```
@@ -1455,7 +1427,7 @@
             11:
                 story_text: |
                     In this level we've changed the repeat command and we've added a line to our haunted house that tells the player in which room they are.
-                example_code: |
+                example_code: |2
 
 
                           ```
@@ -1483,7 +1455,7 @@
             14:
                 story_text: |
                     In this level you can use the `<` and `>` symbol to introduce lives to your game.
-                example_code: |
+                example_code: |2
 
 
                           ```
@@ -1514,7 +1486,7 @@
                     This haunted house game uses the connection between the lists you can use in this level.
                     For example: all the properties that belong to the zombie are first in all the lists, witch second and vampire third.
                     Check out the code!
-                example_code: |
+                example_code: |2
 
 
                           ```
@@ -1574,7 +1546,7 @@
             5:
                 story_text: |
                     Make your own program to practice your vocabulary in a new language.
-                example_code: |
+                example_code: |2
 
                           ```
                           {print} 'Learn French!'
@@ -1590,7 +1562,7 @@
                 story_text: |
                     Make your own program to practice your vocabulary in a new language.
 
-                example_code: |
+                example_code: |2
 
                           ```
                           french_words = ['bonjour', 'ordinateur', 'pomme de terre']
@@ -1778,7 +1750,6 @@
             2:
                 story_text: "Now that you have learned how to use the `{ask} command, you can make your rock, paper, scissors code interavtive too!\n\n### Exercise\nMake the rock, paper, scissors code interactive by adding the `{ask}` command and a question to your rock, paper, scissors code.\n"
                 example_code: "```\nchoice is _\n{print} I choose choice\n```\n"
-                start_code: ""
     harry_potter:
         description: Harry Potter adventures
         default_save_name: Harry Potter
