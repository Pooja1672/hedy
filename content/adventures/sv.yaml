--- conflicted
+++ resolved
@@ -927,11 +927,5 @@
         default_save_name: sten_2
         levels:
             2:
-<<<<<<< HEAD
-                story_text: "Now that you have learned how to use the `{ask} command, you can make your rock, paper, scissors code interavtive too!\n\n### Exercise\nMake the rock, paper, scissors code interactive by adding the `{ask}` command and a question to your rock, paper, scissors code.\n"
-                example_code: "```\nchoice is _\n{print} I choose choice\n```\n"
-                start_code: ""
-=======
                 story_text: "Nu när du har lärt dig använda kommandot `{ask} kan du göra din sten, sax, påse-kod interaktiv också!\n\n### Övning\nGör sten, sax, påse-koden interaktiv genom att lägga till kommandot `{ask}` och en fråga.\n"
-                example_code: "```\nval är _\n{print} Jag väljer val\n```\n"
->>>>>>> 60af0ec0
+                example_code: "```\nval är _\n{print} Jag väljer val\n```\n"