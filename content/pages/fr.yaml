--- conflicted
+++ resolved
@@ -39,33 +39,21 @@
     subsections:
     -   title: "Tutoriel"
         text: |
-<<<<<<< HEAD
             Vous souhaitez (re)voir le tutoriel <a href="https://hedycode.com/tutorial" target="_blank">? Cliquez-<a href="https://hedycode.com/tutorial" target="_blank">ici</a>.
 -   title: "Préparatifs"
     subsections:
-    -   title: "Créer une classe"
-=======
-            Vous souhaitez (re)voir le tutoriel ? Cliquez-<a href="https://hedy.org/tutorial" target="_blank">ici</a>.
--   title: "Préparatifs"
-    subsections:
     -   title: "For teachers"
         text: |
             You can prepare your classes at the <a href="https://hedy.org/for-teachers" target="_blank">For Teachers page</a>. On this page you'll find everything you'll need to teach with Hedy, like your classes, your adventures and slides. All the functionalities of the for teachers page are explained below.
     -   title: "Réglage de la langue"
->>>>>>> 5cc60d28
         text: |
             En tant qu'enseignant, vous pouvez créer une classe pour tes élèves. Dans cette classe, vous pouvez voir les comptes des élèves et leurs programmes et vous pouvez suivre leurs progrès.
             Cette <a href="https://www.youtube.com/watch?v=Y3RTIWftJQg" target="_blank">vidéo</a> vous montre comment créer une classe rapidement dans Hedy.
     -   title: "Personnaliser ta classe"
         text: |
-<<<<<<< HEAD
             Vous pouvez aussi personnaliser votre classe et choisir quelles aventures y sont disponibles. Comme ça, les élèves ne seront pas submergés par la quantité d'aventures et de niveaux, et peuvent se concentrer sur les aventures avec lesquelles vous souhaitez qu'ils s'entrainent.
             Cette <a href="https://www.youtube.com/watch?v=qva9gXBoUwY&t=10s" target="_blank">video</a> vous montre comment personnaliser votre classe.
     -   title: "Comptes des élèves"
-=======
-            You can customize your class and choose which adventures are available for your students. This way your students won't be overwhelmed by the amount of adventures and levels, and they can specifically focus on the adventures you'd like them to practice with.
-            Click on your class on the for teachers page and choose 'customize class'. On this page you can select levels, set opening dates, unlock level tresholds and more.
-
             **Select and order adventures**
             <img src="https://github.com/hedyorg/hedy/assets/80678586/df38cbb2-468e-4317-ac67-92eaf4212adc" width="1000">
             In this section you can select and order adventures. The pink tabs are adventures with new commands. The gray tabs are regular adventures. To rearrange the order of the adventures, you can drag the tabs. However, we do advise you to use the regular order of adventures as the Hedy team made sure the adventures go from easiest to hardest.
@@ -96,7 +84,6 @@
             <img src="https://github.com/hedyorg/hedy/assets/80678586/df179df3-3073-4d15-bba6-62e58fb675be" width="300">
             Don't forget to save your changes when you're done costumizing your class.
     -   title: "Sauvegarde des programmes"
->>>>>>> 5cc60d28
         text: |
             Il y a 2 manières de permettre aux élèves de rejoindre ta classe : vous pouvez créer des comptes pour eux, ou les laisser créer leurs comptes.
 
